--- conflicted
+++ resolved
@@ -14,12 +14,9 @@
 
 module swarm.LibFeatures;
 
-<<<<<<< HEAD
 const has_features_5_1 = true;
 const has_features_5_0 = true;
-=======
 const has_features_4_7 = true;
->>>>>>> 24b73dd6
 const has_features_4_6 = true;
 const has_features_4_5 = true;
 const has_features_4_4 = true;
