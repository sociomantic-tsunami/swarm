/*******************************************************************************

    Record batch creator/extractor classes, used to send & receive compressed
    batches of records, thus reducing the network bandwidth required.

    copyright:      Copyright (c) 2012-2017 sociomantic labs GmbH. All rights reserved

    License:
        Boost Software License Version 1.0. See LICENSE.txt for details.

*******************************************************************************/

module swarm.util.RecordBatcher;



/*******************************************************************************

    Imports

*******************************************************************************/

import ocean.util.container.AppendBuffer;

import ocean.io.compress.Lzo;

import ocean.transition;

import ocean.core.Enforce;

/*******************************************************************************

    Class to create and compress batches. A batch always has a fixed maximum
    size, after which no more records may be added to it.

    The add() method should be called repeatedly until either there is no more
    data to add or the value BatchFull is returned. At this point the compress()
    method can be called, which compresses the batch into a provided buffer, and
    clears the batch for re-use.

*******************************************************************************/

public class RecordBatcher
{
    /***************************************************************************

        Maximum uncompressed batch size.

    ***************************************************************************/

    public const DefaultMaxBatchSize = 64 * 1024;


    /***************************************************************************

        Buffer used to store/extract batch of records.

    ***************************************************************************/

    protected AppendBuffer!(ubyte) batch;


    /***************************************************************************

        Lzo instance (passed in constructor).

    ***************************************************************************/

    protected Lzo lzo;


    /***************************************************************************

        Batch size for this instance

    ***************************************************************************/

    protected Const!(size_t) batch_size;


    /***************************************************************************

        Result codes for add() methods.

    ***************************************************************************/

    public enum AddResult
    {
        None,       // default / invalid code
        Added,      // record was added to batch
        BatchFull,  // record not added to batch as currently not enough space
        TooBig      // record not added to batch as bigger than whole buffer
    }


    /***************************************************************************

        Constructor.

        Params:
            lzo = lzo de/compressor to use
            batch_size = batch size to use

    ***************************************************************************/

    public this ( Lzo lzo, size_t batch_size = DefaultMaxBatchSize )
    {
        this.lzo = lzo;
        this.batch_size = batch_size;
        this.batch = new AppendBuffer!(ubyte)(this.batch_size);
    }


    /***************************************************************************

        Checks whether the specified value would fit in the currently available
        free space in the batch.

        Params:
            value = value to check

        Returns:
            true if the value would fit in the current free space, false if it's
            too big

    ***************************************************************************/

    public bool fits ( cstring value )
    {
        bool will_never_fit;
        return this.fits(value, will_never_fit);
    }


    /***************************************************************************

        Checks whether the specified value would fit in the currently available
        free space in the batch. Also returns, via an out parameter, whether it
        is impossible for the value to fit in the batch, even when it's empty.

        Params:
            value = value to check
            will_never_fit = output value, set to true if the value is larger
                than the batch buffer's dimension (meaning that the value can
                never fit in the batch, even when it's empty)

        Returns:
            true if the value would fit in the current free space, false if it's
            too big

    ***************************************************************************/

    public bool fits ( cstring value, out bool will_never_fit )
    out ( f )
    {
        if ( will_never_fit )
        {
            assert(!f);
        }
    }
    body
    {
        auto size = this.batchedSize(value);
        return this.fits(size, will_never_fit);
    }


    /***************************************************************************

        Checks whether the specified key/value would fit in the currently
        available free space in the batch.

        Params:
            key = key to check
            value = value to check

        Returns:
            true if the key/value would fit in the current free space, false if
            they're too big

    ***************************************************************************/

    public bool fits ( cstring key, cstring value )
    {
        bool will_never_fit;
        return this.fits(key, value, will_never_fit);
    }


    /***************************************************************************

        Checks whether the specified key/value would fit in the currently
        available free space in the batch. Also returns, via an out parameter,
        whether it is impossible for the key/value to fit in the batch, even
        when it's empty.

        Params:
            key = key to check
            value = value to check
            will_never_fit = output value, set to true if the key/value are
                larger than the batch buffer's dimension (meaning that the
                key/value can never fit in the batch, even when it's empty)

        Returns:
            true if the key/value would fit in the current free space, false if
            they're too big

    ***************************************************************************/

    public bool fits ( cstring key, cstring value, out bool will_never_fit )
    out ( f )
    {
        if ( will_never_fit )
        {
            assert(!f);
        }
    }
    body
    {
        auto size = this.batchedSize(key, value);
        return this.fits(size, will_never_fit);
    }


    /***************************************************************************

        Adds a value to the batch.

        Params:
            value = value to add

        Returns:
            code indicating result of add

    ***************************************************************************/

    public AddResult add ( cstring value )
    {
        bool will_never_fit;
        if ( !this.fits(value, will_never_fit) )
        {
            return will_never_fit ? AddResult.TooBig : AddResult.BatchFull;
        }

        size_t value_len = value.length;
        Const!(ubyte[]) value_len_str = (cast(ubyte*)&value_len)[0..size_t.sizeof];

        this.batch.append(value_len_str, cast(Const!(ubyte[]))value);

        return AddResult.Added;
    }


    /***************************************************************************

        Adds a key/value pair to the batch.

        Params:
            key = key to add
            value = value to add

        Returns:
            code indicating result of add

    ***************************************************************************/

    public AddResult add ( cstring key, cstring value )
    {
        bool will_never_fit;
        if ( !this.fits(key, value, will_never_fit) )
        {
            return will_never_fit ? AddResult.TooBig : AddResult.BatchFull;
        }

        size_t key_len = key.length;
        Const!(ubyte[]) key_len_str = (cast(ubyte*)&key_len)[0..size_t.sizeof];

        size_t value_len = value.length;
        Const!(ubyte[]) value_len_str = (cast(ubyte*)&value_len)[0..size_t.sizeof];

        this.batch.append(key_len_str, cast(Const!(ubyte[]))key, value_len_str,
            cast(Const!(ubyte[]))value);

        return AddResult.Added;
    }


    /***************************************************************************

        Compresses the batch into the provided buffer. The first size_t.sizeof
        bytes of the destination buffer contain the uncompressed length of the
        batch, which is needed for decompression.

        Once the batch has been compressed into the provided buffer, the batch
        is cleared, to be ready for re-use.

        Params:
            compress_buf = buffer to receive compressed data

        Returns:
            compress_buf, containing the compressed data

    ***************************************************************************/

    public ubyte[] compress ( ref ubyte[] compress_buf )
    {
        // Set destination to max possible length.
        compress_buf.length =
            this.lzo.maxCompressedLength(this.batch.length) + size_t.sizeof;
        enableStomping(compress_buf);

        // Write uncompressed length into first size_t.sizeof bytes of dest.
        *(cast(size_t*)(compress_buf.ptr)) = this.batch.length;

        // Compress into destination.
        auto dst = compress_buf[size_t.sizeof .. $];
        auto compressed_len = this.lzo.compress(this.batch[], dst);

        // Clear batch, ready for re-use
        this.clear();

        // Minimize dest length and return.
        compress_buf.length = compressed_len + size_t.sizeof;
        enableStomping(compress_buf);
        return compress_buf;
    }


    /***************************************************************************

        Empties the batch.

    ***************************************************************************/

    public void clear ( )
    {
        this.batch.length = 0;
    }


    /***************************************************************************

        Returns the current batch size.

        Returns:
            current batch size

    ***************************************************************************/

    public size_t length ( )
    {
        return this.batch.length;
    }


    /***************************************************************************

        Calculates the size which a value will take up in a batch buffer.

        Params:
            value = value to calculate size of

        Returns:
            size value will take up in a batch buffer

    ***************************************************************************/

    private size_t batchedSize ( cstring value )
    {
        return size_t.sizeof + value.length;
    }


    /***************************************************************************

        Calculates the size which a pair of values will take up in a batch
        buffer.

        Params:
            value1 = first value to calculate size of
            value2 = second value to calculate size of

        Returns:
            size values will take up in a batch buffer

    ***************************************************************************/

    private size_t batchedSize ( cstring value1, cstring value2 )
    {
        return this.batchedSize(value1) + this.batchedSize(value2);
    }


    /***************************************************************************

        Checks whether the specified number of bytes would fit in the currently
        available free space in the batch. Also returns, via an out parameter,
        whether it is impossible for the extra bytes to fit in the batch, even
        when it's empty.

        Params:
            extra_bytes = number of extra bytes to check
            will_never_fit = output value, set to true if the extra bytes are
                larger than the batch buffer's dimension (meaning that the
                extra bytes can never fit in the batch, even when it's empty)

        Returns:
            true if the extra bytes would fit in the current free space, false
            if they're too big

    ***************************************************************************/

    private bool fits ( size_t extra_bytes, out bool will_never_fit )
    out ( f )
    {
        if ( will_never_fit )
        {
            assert(!f);
        }
    }
    body
    {
        if ( extra_bytes > this.batch.dimension )
        {
            will_never_fit = true;
            return false;
        }
        else
        {
            return this.batch.length + extra_bytes <= this.batch.dimension;
        }
    }
}



/*******************************************************************************

    Class to decompress and extract records from batches.

    A compressed batch should be passed to the decompress() method. Following
    decompression, the extract() method may be called to extract the values
    contained in the batch.

*******************************************************************************/

public class RecordBatch
{
    /***************************************************************************

        Maximum uncompressed batch size.

    ***************************************************************************/

    deprecated("Specifying a batch size no longer has any effect. Drop usage of this constant.")
    public const DefaultMaxBatchSize = 64 * 1024;

    /***************************************************************************

        Buffer used to store/extract batch of records.

    ***************************************************************************/

    protected AppendBuffer!(ubyte) batch;


    /***************************************************************************

        Lzo instance (passed in constructor).

    ***************************************************************************/

    protected Lzo lzo;


    /***************************************************************************

        Constructor.

        Params:
            lzo = lzo de/compressor to use
            batch_size = batch size to use

    ***************************************************************************/

    deprecated("Specifying a batch size no longer has any effect. Please use the other ctor.")
    public this ( Lzo lzo, size_t batch_size )
    {
        this(lzo);
    }


    /***************************************************************************

        Constructor.

        Params:
            lzo = lzo de/compressor to use

    ***************************************************************************/

    public this ( Lzo lzo )
    {
        this.lzo = lzo;
        this.batch = new AppendBuffer!(ubyte)(RecordBatcher.DefaultMaxBatchSize);
    }


    /***************************************************************************

        Decompresses the provided compressed data into this batch. The data
        buffer is assumed to have been written by RecordBatcher.compress().

        Following decompression, either of the extract() methods can be used to
        retrieve the individual records stored in the batch.

        Params:
            compressed = buffer containing compressed data

    ***************************************************************************/

    public void decompress ( in ubyte[] compressed )
    {
        // Read uncompressed length from first size_t.sizeof bytes.
        auto uncompressed_len = *(cast(size_t*)(compressed.ptr));
        this.batch.length = uncompressed_len;

        // Decompress into this.batch.
        auto src = compressed[size_t.sizeof .. $];
        this.lzo.uncompress(src, this.batch[]);
    }


    /***************************************************************************

        foreach iteration. Extracts values from the batch, calling the provided
        delegate once per value.

        Params:
            record_dg = delegate to call for each extracted value

    ***************************************************************************/

    public int opApply ( int delegate ( ref cstring value ) record_dg )
    {
        int r;
        size_t consumed;

        while ( consumed < this.batch.length )
        {
            auto value = this.extractValue(consumed);
            r = record_dg(value);
            if ( r ) break;
        }

        return r;
    }


    /***************************************************************************

        foreach iteration. Extracts all paired values from the batch, calling
        the provided delegate once per pair.

        Params:
            record_dg = delegate to call for each extracted value pair

    ***************************************************************************/

    public int opApply (
        int delegate ( ref cstring value1, ref cstring value2 ) record_dg )
    {
        int r;
        size_t consumed;

        while ( consumed < this.batch.length )
        {
            auto value1 = this.extractValue(consumed);
            auto value2 = this.extractValue(consumed);
            r = record_dg(value1, value2);
            if ( r ) break;
        }

        return r;
    }


    /***************************************************************************

        Empties the batch.

    ***************************************************************************/

    public void clear ( )
    {
        this.batch.length = 0;
    }


    /***************************************************************************

        Returns the current batch size.

        Returns:
            current batch size

    ***************************************************************************/

    public size_t length ( )
    {
        return this.batch.length;
    }


    /***************************************************************************

        Extracts a single value from the batch.

        Params:
            consumed = progress through the batch buffer, updated as a value is
                extracted

        Returns:
            slice to extracted value

    ***************************************************************************/

    private cstring extractValue ( ref size_t consumed )
    {
        size_t len = *(cast(size_t*)(this.batch.ptr + consumed));
        consumed += size_t.sizeof;

        auto value = cast(mstring) this.batch[consumed .. consumed + len];
        consumed += len;

        return value;
    }
}

version ( UnitTest )
{
    import ocean.core.Test;
    import ocean.text.convert.Formatter;
}

// Basic tests.
unittest
{
    auto lzo = new Lzo;
    auto writer = new RecordBatcher(lzo, 200);
<<<<<<< HEAD
    auto reader = new RecordBatch(lzo, 200);
=======
    auto reader = new RecordBatch(lzo);
>>>>>>> 97b33234

    mstring key, value_S, value_M, value_L;
    key.length = 16;
    value_S.length = 50;
    value_M.length = 150;
    value_L.length = 200;

    // Test RecordBatcher.batchedSize()
    test!("==")(writer.batchedSize(key, value_S),
        key.length + key.length.sizeof + value_S.length + value_S.length.sizeof);
    test!("==")(writer.batchedSize(key, value_M),
        key.length + key.length.sizeof + value_M.length + value_M.length.sizeof);
    test!("==")(writer.batchedSize(key, value_L),
        key.length + key.length.sizeof + value_L.length + value_L.length.sizeof);

    // Test RecordBatcher.fits()
    bool will_never_fit;
    test(writer.fits(key, value_S, will_never_fit));
    test(!will_never_fit);

    test(writer.fits(key, value_M, will_never_fit));
    test(!will_never_fit);

    test(!writer.fits(key, value_L, will_never_fit));
    test(will_never_fit);

    // Test batch compression
    ubyte[] compressed;
    auto res = writer.add(key, value_S);
    test!("==")(res, res.Added);
    res = writer.add(key, value_S);
    test!("==")(res, res.Added);
    res = writer.add(key, value_S);
    test!("==")(res, res.BatchFull);
    writer.compress(compressed);

    // Test batch extraction
    reader.decompress(compressed);
    uint i;
    foreach ( k, v; reader )
    {
        i++;
        test!("==")(k, key);
        test!("==")(v, value_S);
    }
    test!("==")(i, 2);
}

// Test extracting a larger batch than the reader was initialised for. (This is
// silently allowed.)
unittest
{
    auto lzo = new Lzo;
    auto writer = new RecordBatcher(lzo, RecordBatcher.DefaultMaxBatchSize * 10);
<<<<<<< HEAD
    auto reader = new RecordBatch(lzo, RecordBatcher.DefaultMaxBatchSize);
=======
    auto reader = new RecordBatch(lzo);
>>>>>>> 97b33234

    ubyte[] compressed;
    uint added;
    while ( true )
    {
        auto res = writer.add(format("0x{:16}", added),
            format("{}{}{}", added, added, added));
        if ( res == res.BatchFull )
            break;
        added++;
    }

    writer.compress(compressed);
    assert(compressed.length > RecordBatcher.DefaultMaxBatchSize);

    reader.decompress(compressed);
    uint extracted;
    foreach ( k, v; reader )
        extracted++;
    test!("==")(extracted, added);
}<|MERGE_RESOLUTION|>--- conflicted
+++ resolved
@@ -648,11 +648,7 @@
 {
     auto lzo = new Lzo;
     auto writer = new RecordBatcher(lzo, 200);
-<<<<<<< HEAD
-    auto reader = new RecordBatch(lzo, 200);
-=======
     auto reader = new RecordBatch(lzo);
->>>>>>> 97b33234
 
     mstring key, value_S, value_M, value_L;
     key.length = 16;
@@ -707,11 +703,7 @@
 {
     auto lzo = new Lzo;
     auto writer = new RecordBatcher(lzo, RecordBatcher.DefaultMaxBatchSize * 10);
-<<<<<<< HEAD
-    auto reader = new RecordBatch(lzo, RecordBatcher.DefaultMaxBatchSize);
-=======
     auto reader = new RecordBatch(lzo);
->>>>>>> 97b33234
 
     ubyte[] compressed;
     uint added;
