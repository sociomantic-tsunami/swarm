/*******************************************************************************

    Record batch creator/extractor classes, used to send & receive compressed
    batches of records, thus reducing the network bandwidth required.

    copyright:      Copyright (c) 2012-2017 sociomantic labs GmbH. All rights reserved

    License:
        Boost Software License Version 1.0. See LICENSE.txt for details.

*******************************************************************************/

module swarm.util.RecordBatcher;



/*******************************************************************************

    Imports

*******************************************************************************/

import ocean.util.container.AppendBuffer;

import ocean.io.compress.Lzo;

import ocean.transition;

import ocean.core.Enforce;

/*******************************************************************************

    Class to create and compress batches. A batch always has a fixed maximum
    size, after which no more records may be added to it.

    The add() method should be called repeatedly until either there is no more
    data to add or the value BatchFull is returned. At this point the compress()
    method can be called, which compresses the batch into a provided buffer, and
    clears the batch for re-use.

*******************************************************************************/

public class RecordBatcher
{
    /***************************************************************************

        Maximum uncompressed batch size.

    ***************************************************************************/

    public const DefaultMaxBatchSize = 64 * 1024;


    /***************************************************************************

        Buffer used to store/extract batch of records.

    ***************************************************************************/

    protected AppendBuffer!(ubyte) batch;


    /***************************************************************************

        Lzo instance (passed in constructor).

    ***************************************************************************/

    protected Lzo lzo;


    /***************************************************************************

        Batch size for this instance

    ***************************************************************************/

    protected Const!(size_t) batch_size;


    /***************************************************************************

        Result codes for add() methods.

    ***************************************************************************/

    public enum AddResult
    {
        None,       // default / invalid code
        Added,      // record was added to batch
        BatchFull,  // record not added to batch as currently not enough space
        TooBig      // record not added to batch as bigger than whole buffer
    }


    /***************************************************************************

        Constructor.

        Params:
            lzo = lzo de/compressor to use
            batch_size = batch size to use

    ***************************************************************************/

    public this ( Lzo lzo, size_t batch_size = DefaultMaxBatchSize )
    {
        this.lzo = lzo;
        this.batch_size = batch_size;
        this.batch = new AppendBuffer!(ubyte)(this.batch_size);
    }


    /***************************************************************************

        Checks whether the specified value would fit in the currently available
        free space in the batch.

        Params:
            value = value to check

        Returns:
            true if the value would fit in the current free space, false if it's
            too big

    ***************************************************************************/

    public bool fits ( cstring value )
    {
        bool will_never_fit;
        return this.fits(value, will_never_fit);
    }


    /***************************************************************************

        Checks whether the specified value would fit in the currently available
        free space in the batch. Also returns, via an out parameter, whether it
        is impossible for the value to fit in the batch, even when it's empty.

        Params:
            value = value to check
            will_never_fit = output value, set to true if the value is larger
                than the batch buffer's dimension (meaning that the value can
                never fit in the batch, even when it's empty)

        Returns:
            true if the value would fit in the current free space, false if it's
            too big

    ***************************************************************************/

    public bool fits ( cstring value, out bool will_never_fit )
    out ( f )
    {
        if ( will_never_fit )
        {
            assert(!f);
        }
    }
    body
    {
        auto size = this.batchedSize(value);
        return this.fits(size, will_never_fit);
    }


    /***************************************************************************

        Checks whether the specified key/value would fit in the currently
        available free space in the batch.

        Params:
            key = key to check
            value = value to check

        Returns:
            true if the key/value would fit in the current free space, false if
            they're too big

    ***************************************************************************/

    public bool fits ( cstring key, cstring value )
    {
        bool will_never_fit;
        return this.fits(key, value, will_never_fit);
    }


    /***************************************************************************

        Checks whether the specified key/value would fit in the currently
        available free space in the batch. Also returns, via an out parameter,
        whether it is impossible for the key/value to fit in the batch, even
        when it's empty.

        Params:
            key = key to check
            value = value to check
            will_never_fit = output value, set to true if the key/value are
                larger than the batch buffer's dimension (meaning that the
                key/value can never fit in the batch, even when it's empty)

        Returns:
            true if the key/value would fit in the current free space, false if
            they're too big

    ***************************************************************************/

    public bool fits ( cstring key, cstring value, out bool will_never_fit )
    out ( f )
    {
        if ( will_never_fit )
        {
            assert(!f);
        }
    }
    body
    {
        auto size = this.batchedSize(key, value);
        return this.fits(size, will_never_fit);
    }


    /***************************************************************************

        Adds a value to the batch.

        Params:
            value = value to add

        Returns:
            code indicating result of add

    ***************************************************************************/

    public AddResult add ( cstring value )
    {
        bool will_never_fit;
        if ( !this.fits(value, will_never_fit) )
        {
            return will_never_fit ? AddResult.TooBig : AddResult.BatchFull;
        }

        size_t value_len = value.length;
        Const!(ubyte[]) value_len_str = (cast(ubyte*)&value_len)[0..size_t.sizeof];

        this.batch.append(value_len_str, cast(Const!(ubyte[]))value);

        return AddResult.Added;
    }


    /***************************************************************************

        Adds a key/value pair to the batch.

        Params:
            key = key to add
            value = value to add

        Returns:
            code indicating result of add

    ***************************************************************************/

    public AddResult add ( cstring key, cstring value )
    {
        bool will_never_fit;
        if ( !this.fits(key, value, will_never_fit) )
        {
            return will_never_fit ? AddResult.TooBig : AddResult.BatchFull;
        }

        size_t key_len = key.length;
        Const!(ubyte[]) key_len_str = (cast(ubyte*)&key_len)[0..size_t.sizeof];

        size_t value_len = value.length;
        Const!(ubyte[]) value_len_str = (cast(ubyte*)&value_len)[0..size_t.sizeof];

        this.batch.append(key_len_str, cast(Const!(ubyte[]))key, value_len_str,
            cast(Const!(ubyte[]))value);

        return AddResult.Added;
    }


    /***************************************************************************

        Compresses the batch into the provided buffer. The first size_t.sizeof
        bytes of the destination buffer contain the uncompressed length of the
        batch, which is needed for decompression.

        Once the batch has been compressed into the provided buffer, the batch
        is cleared, to be ready for re-use.

        Params:
            compress_buf = buffer to receive compressed data

        Returns:
            compress_buf, containing the compressed data

    ***************************************************************************/

    public ubyte[] compress ( ref ubyte[] compress_buf )
    {
        // Set destination to max possible length.
        compress_buf.length =
            this.lzo.maxCompressedLength(this.batch.length) + size_t.sizeof;
        enableStomping(compress_buf);

        // Write uncompressed length into first size_t.sizeof bytes of dest.
        *(cast(size_t*)(compress_buf.ptr)) = this.batch.length;

        // Compress into destination.
        auto dst = compress_buf[size_t.sizeof .. $];
        auto compressed_len = this.lzo.compress(this.batch[], dst);

        // Clear batch, ready for re-use
        this.clear();

        // Minimize dest length and return.
        compress_buf.length = compressed_len + size_t.sizeof;
        enableStomping(compress_buf);
        return compress_buf;
    }


    /***************************************************************************

        Empties the batch.

    ***************************************************************************/

    public void clear ( )
    {
        this.batch.length = 0;
    }


    /***************************************************************************

        Returns the current batch size.

        Returns:
            current batch size

    ***************************************************************************/

    public size_t length ( )
    {
        return this.batch.length;
    }


    /***************************************************************************

        Calculates the size which a value will take up in a batch buffer.

        Params:
            value = value to calculate size of

        Returns:
            size value will take up in a batch buffer

    ***************************************************************************/

    private size_t batchedSize ( cstring value )
    {
        return size_t.sizeof + value.length;
    }


    /***************************************************************************

        Calculates the size which a pair of values will take up in a batch
        buffer.

        Params:
            value1 = first value to calculate size of
            value2 = second value to calculate size of

        Returns:
            size values will take up in a batch buffer

    ***************************************************************************/

    private size_t batchedSize ( cstring value1, cstring value2 )
    {
        return this.batchedSize(value1) + this.batchedSize(value2);
    }


    /***************************************************************************

        Checks whether the specified number of bytes would fit in the currently
        available free space in the batch. Also returns, via an out parameter,
        whether it is impossible for the extra bytes to fit in the batch, even
        when it's empty.

        Params:
            extra_bytes = number of extra bytes to check
            will_never_fit = output value, set to true if the extra bytes are
                larger than the batch buffer's dimension (meaning that the
                extra bytes can never fit in the batch, even when it's empty)

        Returns:
            true if the extra bytes would fit in the current free space, false
            if they're too big

    ***************************************************************************/

    private bool fits ( size_t extra_bytes, out bool will_never_fit )
    out ( f )
    {
        if ( will_never_fit )
        {
            assert(!f);
        }
    }
    body
    {
        if ( extra_bytes > this.batch.dimension )
        {
            will_never_fit = true;
            return false;
        }
        else
        {
            return this.batch.length + extra_bytes <= this.batch.dimension;
        }
    }
}



/*******************************************************************************

    Class to decompress and extract records from batches.

    A compressed batch should be passed to the decompress() method. Following
    decompression, the extract() method may be called to extract the values
    contained in the batch.

*******************************************************************************/

public class RecordBatch
{
    /***************************************************************************

        Buffer used to store/extract batch of records.

    ***************************************************************************/

    protected AppendBuffer!(ubyte) batch;


    /***************************************************************************

        Lzo instance (passed in constructor).

    ***************************************************************************/

    protected Lzo lzo;


    /***************************************************************************

        Constructor.

        Params:
            lzo = lzo de/compressor to use
            batch_size = batch size to use

    ***************************************************************************/

    deprecated("Specifying a batch size no longer has any effect. Please use the other ctor.")
    public this ( Lzo lzo, size_t batch_size )
    {
        this(lzo);
    }


    /***************************************************************************

        Constructor.

        Params:
            lzo = lzo de/compressor to use

    ***************************************************************************/

    public this ( Lzo lzo )
    {
        this.lzo = lzo;
        this.batch = new AppendBuffer!(ubyte)(RecordBatcher.DefaultMaxBatchSize);
    }


    /***************************************************************************

        Decompresses the provided compressed data into this batch. The data
        buffer is assumed to have been written by RecordBatcher.compress().

        Following decompression, either of the extract() methods can be used to
        retrieve the individual records stored in the batch.

        Params:
            compressed = buffer containing compressed data

    ***************************************************************************/

    public void decompress ( in ubyte[] compressed )
    {
        // Read uncompressed length from first size_t.sizeof bytes.
        auto uncompressed_len = *(cast(size_t*)(compressed.ptr));
<<<<<<< HEAD
        enforce(uncompressed_len <= this.batch.dimension);
=======
>>>>>>> 24b73dd6
        this.batch.length = uncompressed_len;

        // Decompress into this.batch.
        auto src = compressed[size_t.sizeof .. $];
        this.lzo.uncompress(src, this.batch[]);
    }


    /***************************************************************************

        foreach iteration. Extracts values from the batch, calling the provided
        delegate once per value.

        Params:
            record_dg = delegate to call for each extracted value

    ***************************************************************************/

    public int opApply ( int delegate ( ref cstring value ) record_dg )
    {
        int r;
        size_t consumed;

        while ( consumed < this.batch.length )
        {
            auto value = this.extractValue(consumed);
            r = record_dg(value);
            if ( r ) break;
        }

        return r;
    }


    /***************************************************************************

        foreach iteration. Extracts all paired values from the batch, calling
        the provided delegate once per pair.

        Params:
            record_dg = delegate to call for each extracted value pair

    ***************************************************************************/

    public int opApply (
        int delegate ( ref cstring value1, ref cstring value2 ) record_dg )
    {
        int r;
        size_t consumed;

        while ( consumed < this.batch.length )
        {
            auto value1 = this.extractValue(consumed);
            auto value2 = this.extractValue(consumed);
            r = record_dg(value1, value2);
            if ( r ) break;
        }

        return r;
    }


    /***************************************************************************

        Empties the batch.

    ***************************************************************************/

    public void clear ( )
    {
        this.batch.length = 0;
    }


    /***************************************************************************

        Returns the current batch size.

        Returns:
            current batch size

    ***************************************************************************/

    public size_t length ( )
    {
        return this.batch.length;
    }


    /***************************************************************************

        Extracts a single value from the batch.

        Params:
            consumed = progress through the batch buffer, updated as a value is
                extracted

        Returns:
            slice to extracted value

    ***************************************************************************/

    private cstring extractValue ( ref size_t consumed )
    {
        size_t len = *(cast(size_t*)(this.batch.ptr + consumed));
        consumed += size_t.sizeof;

        auto value = cast(mstring) this.batch[consumed .. consumed + len];
        consumed += len;

        return value;
    }
}

version ( UnitTest )
{
    import ocean.core.Test;
    import ocean.text.convert.Formatter;
}

// Basic tests.
unittest
{
    auto lzo = new Lzo;
    auto writer = new RecordBatcher(lzo, 200);
    auto reader = new RecordBatch(lzo, 200);

    mstring key, value_S, value_M, value_L;
    key.length = 16;
    value_S.length = 50;
    value_M.length = 150;
    value_L.length = 200;

    // Test RecordBatcher.batchedSize()
    test!("==")(writer.batchedSize(key, value_S),
        key.length + key.length.sizeof + value_S.length + value_S.length.sizeof);
    test!("==")(writer.batchedSize(key, value_M),
        key.length + key.length.sizeof + value_M.length + value_M.length.sizeof);
    test!("==")(writer.batchedSize(key, value_L),
        key.length + key.length.sizeof + value_L.length + value_L.length.sizeof);

    // Test RecordBatcher.fits()
    bool will_never_fit;
    test(writer.fits(key, value_S, will_never_fit));
    test(!will_never_fit);

    test(writer.fits(key, value_M, will_never_fit));
    test(!will_never_fit);

    test(!writer.fits(key, value_L, will_never_fit));
    test(will_never_fit);

    // Test batch compression
    ubyte[] compressed;
    auto res = writer.add(key, value_S);
    test!("==")(res, res.Added);
    res = writer.add(key, value_S);
    test!("==")(res, res.Added);
    res = writer.add(key, value_S);
    test!("==")(res, res.BatchFull);
    writer.compress(compressed);

    // Test batch extraction
    reader.decompress(compressed);
    uint i;
    foreach ( k, v; reader )
    {
        i++;
        test!("==")(k, key);
        test!("==")(v, value_S);
    }
    test!("==")(i, 2);
}

// Test extracting a larger batch than the reader was initialised for. (This is
// silently allowed.)
unittest
{
    auto lzo = new Lzo;
    auto writer = new RecordBatcher(lzo, RecordBatcher.DefaultMaxBatchSize * 10);
    auto reader = new RecordBatch(lzo, RecordBatcher.DefaultMaxBatchSize);

    ubyte[] compressed;
    uint added;
    while ( true )
    {
        auto res = writer.add(format("0x{:16}", added),
            format("{}{}{}", added, added, added));
        if ( res == res.BatchFull )
            break;
        added++;
    }

    writer.compress(compressed);
    assert(compressed.length > RecordBatcher.DefaultMaxBatchSize);

    reader.decompress(compressed);
    uint extracted;
    foreach ( k, v; reader )
        extracted++;
    test!("==")(extracted, added);
}<|MERGE_RESOLUTION|>--- conflicted
+++ resolved
@@ -514,10 +514,6 @@
     {
         // Read uncompressed length from first size_t.sizeof bytes.
         auto uncompressed_len = *(cast(size_t*)(compressed.ptr));
-<<<<<<< HEAD
-        enforce(uncompressed_len <= this.batch.dimension);
-=======
->>>>>>> 24b73dd6
         this.batch.length = uncompressed_len;
 
         // Decompress into this.batch.
