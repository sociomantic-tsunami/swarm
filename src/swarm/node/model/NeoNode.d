--- conflicted
+++ resolved
@@ -804,13 +804,8 @@
 
         // Instantiate params object shared by all neo connection handlers.
         auto neo_conn_setup_params = new Neo.ConnectionHandler.SharedParams(
-<<<<<<< HEAD
             options.epoll, options.requests,
-            options.no_delay, *credentials, this, &this.getResourceAcquirer);
-=======
-            options.epoll, options.shared_resources, options.requests,
             no_delay, *credentials, this, &this.getResourceAcquirer);
->>>>>>> f3379844
 
         // Set up unix listener socket, if specified.
         UnixListener unix_listener;
