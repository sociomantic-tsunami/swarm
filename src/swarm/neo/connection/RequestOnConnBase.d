/*******************************************************************************

    Core functionality required by a request on a specific connection, the
    client and node RequestOnConn classes have this in common.

    This class is also the public API for advanced and customised event
    handling for requests. A request may suspend or resume the fiber on its own
    behalf and manipulate the registrations in the message I/O system, but it
    has to comply to a certain protocol of the message I/O system.

    Sending a request message

    - Set `send_payload` to slice the message payload (it will be copied
      automatically if needed).
    - Call `registerForSending()`.
    - The message may or may not be sent before `registerForSending()` returns.
      If `send_payload` is `null` after `registerForSending()` has returned then
      the message was sent, otherwise it is pending. In the latter case call
      `suspendFiber()` to wait until the message was sent.
    - Make sure `send_payload` keeps referencing the request payload until the
      message is sent or you call `unregisterForSending()`.
    - When the message was sent, the fiber is resumed, `suspendFiber()` will
      return `FiberResumeCode.Sent`, and `send_payload` is reset to `null`.
    - If a connection error happens, `suspendFiber()` will throw an exception
      reflecting the error, and the request is unregistered  for sending.
    - While the fiber is suspended a message for this request may arrive; the
      fiber will then be resumed, and `suspendFiber()` will return
      `FiberResumeCode.Received`. You must be able handle this event, even if it
      would be a protocol error. See "Receiving a request message" below how to
      handle it. If this happens, your request will keep being registered for
      sending a message.
    - You can resume the fiber on your own behalf, but unless you call
      `unregisterForSending()` it stays registered for being resumed after
      sending, which can happen at any time while the fiber is suspended.
    - To cancel a pending message, call `unregisterForSending()`. From that
      point the message will not be sent, nor will the fiber be resumed for that
      reason or `send_payload` be reset to `null`.

    Receiving a request message

    Receiving happens asynchronously: Whenever a message for a request arrives,
    `recv_payload` is set to slice the message payload, and the fiber is resumed
    with `FiberResumeCode.Received`. This means a message can arrive while the
    fiber is suspended to wait for sending or any other event, and the waiting
    `suspendFiber()` sent may -- potentially unexpectedly -- return
    `FiberResumeCode.Received`.

    When expecting an incoming message:
    - Call `registerForErrorNotification()` so that the following
      `suspendFiber()` call(s) will let you know if an error happens on the
      connection, by throwing.
    - Call `suspendFiber()` to wait for the message to arrive; it will return
      `FiberResumeCode.Received`. The request is automatically unregistered for
      connection error notification.
    - You can resume the fiber on your own behalf, but unless you call
      `unregisterForErrorNotification()` it stays registered for connection
      error notification, which can happen at any time while the fiber is
      suspended.

    Whenever `suspendFiber()` returns `FiberResumeCode.Received` -- whether you
    are expecting it or not --, acknowledge the reception of the message by
    setting `recv_payload` to `null`, or an assertion wil fail. (The reason for
    this is to avoid turning `recv_payload` into a dangling slice when the fiber
    is suspended the next time.)

    Copyright: Copyright (c) 2016-2017 sociomantic labs GmbH. All rights reserved

    License:
        Boost Software License Version 1.0. See LICENSE_BOOST.txt for details.

*******************************************************************************/

module swarm.neo.connection.RequestOnConnBase;

/******************************************************************************/

abstract class RequestOnConnBase
{
    import Message = swarm.neo.protocol.Message;
    import swarm.neo.protocol.ProtocolError;
    import swarm.neo.connection.YieldedRequestOnConns;
    import Util = swarm.neo.util.Util;

    import ocean.transition;

    /// Convenience alias for derived classes
    protected alias Message.RequestId RequestId;

    /***************************************************************************

        Codes returned by `suspendFiber()` to indicate that a message has been
        received or sent for this request.

        When `suspendFiber()` returns `FiberResumeCode.Received`, the caller
        must call `discardRecvPayload()` before suspending the fiber again or
        an assertion will fail when this request receives the next message.

    ***************************************************************************/

    public enum FiberResumeCode
    {
        Received = -1,
        Sent = -2,
        ResumedYielded = -3
    }

    static assert(FiberResumeCode.min < 0 && FiberResumeCode.max < 0);

    /***************************************************************************

        The payload of a received request message. It is valid until the fiber
        is suspended or terminates.

    ***************************************************************************/

    protected Const!(void)[] recv_payload_;

    /***************************************************************************

        Slice of the payload to send. It is used only until the fiber is resumed
        with `FiberResumeCode.Sent`.

    ***************************************************************************/

    protected Const!(void[])[] send_payload_;

    /***************************************************************************

        Buffer of void[] slices containing the payload to send. Filled by the
        various send*() methods of EventDispatcher.

    ***************************************************************************/

    private Const!(void)[][] send_payload;

    /***************************************************************************

        Suspends the fiber.

        Returns:
            the fiber message code passed to the `resumeFiber()` call that made
            this method call return.

        Throws:
            Exception if an exception was passed when resuming the fiber.

    ***************************************************************************/

    public int suspendFiber ( )
    {
        with (this.fiber.suspend(this.fiber_token_hash.create(), this))
        {
            switch (active)
            {
                case active.num:
                    return num;
                case active.exc:
                    throw exc;
                default:
                    assert(false, this.classinfo.name ~ ".suspendFiber: " ~
                           "Returned message expected to be num or exc");
            }
        }
    }

    /***************************************************************************

        Starts or resumes the fiber; the waiting `suspendFiber()` call will
        return `code`, which must not be any of the reserved `FiberResumeCode`s.

        Params:
            code = the fiber message code the resumed `suspendFiber()` call
                   should return (unless this call starts the fiber)

        In:
            `code` must be at most `int.max`.

    ***************************************************************************/

    public void resumeFiber ( uint code = 0 )
    in
    {
        assert(code <= int.max,
               "fiber resume code expected to be at most int.max");
    }
    body
    {
        this.resumeFiber_(this.fiber.Message(code));
    }

    /***************************************************************************

        Resumes the fiber; the waiting `suspendFiber()` call will throw e.

        Params:
            e = message to be thrown by the waiting suspend() call

    ***************************************************************************/

    public void resumeFiber ( Exception e )
    {
        this.resumeFiber_(this.fiber.Message(e));
    }

    /***************************************************************************

        Tells whether the fiber is running.

        Returns:
            true if the fiber is running, false if it suspended or terminated

    ***************************************************************************/

    public bool is_running ( )
    {
        return this.fiber.state == this.fiber.state.EXEC;
    }

    /***************************************************************************

        The public API for connection request registration and connection
        shutdown.

    ***************************************************************************/

    public class EventDispatcher
    {
        import swarm.neo.IPAddress;
        import swarm.neo.protocol.MessageParser;
        import ocean.core.Traits: hasIndirections, StripEnum;
        import ocean.core.SmartUnion;

        alias RequestOnConnBase.FiberResumeCode FiberResumeCode;

        /**********************************************************************/

        invariant ( )
        {
            assert(this.outer.connection !is null,
                   this.classinfo.name ~ ": Currently not connected");
            assert(this.outer.request_id,
                   this.classinfo.name ~ ": Request id is 0");
        }

        /***********************************************************************

            Bitfield enum to specify the events to wait on. Passed to the
            nextEvent() method.

        ***********************************************************************/

        public enum NextEventFlags
        {
            /// Wait to receive a payload for this request over the connection.
            Receive     = 1 << 0,

            /// Wait for an epoll event-loop cycle to occur.
            Yield       = 1 << 1
        }

        /// Type of a delegate to fill in a payload for sending.
        alias void delegate ( RequestOnConnBase.EventDispatcher.Payload payload )
            FillPayloadDg;

        /***********************************************************************

            Smart union of events which the dispatcher can notify clients of. An
            instance of this union is returned from the dispatcher method which
            suspends a waiting fiber (see nextEvent()), informing the caller of
            the event which has occurred.

        ***********************************************************************/

        public alias SmartUnion!(EventNotificationUnion) EventNotification;

        /***********************************************************************

            Union of events which the dispatcher can notify about.

        ***********************************************************************/

        private union EventNotificationUnion
        {
            /*******************************************************************

                A payload for this request received over the connection.

            *******************************************************************/

            public struct Received
            {
                /// The message payload.
                Const!(void)[] payload;
            }

            /*******************************************************************

                Struct representing the successful sending of a payload over the
                connection.

            *******************************************************************/

            public struct Sent
            {
                // Dummy struct with no data, used purely as a "flag" in the
                // union to indicate the event which occurred. (As each fiber is
                // only allowed to send one thing at a time, there is no need
                // for this struct to have any fields.
            }

            /*******************************************************************

                Struct representing that the fiber was suspended and then
                resumed after an epoll event-loop cycle has occurred.

            *******************************************************************/

            public struct YieldedThenResumed
            {
                // Dummy struct with no data, used purely as a "flag" in the
                // union to indicate the event which occurred.
            }

            /*******************************************************************

                Struct representing that the request-on-conn fiber was resumed
                with a non-negative code. This has no built-in meaning; the
                caller is expected to interpret the code.

            *******************************************************************/

            public struct ResumedWithCode
            {
                /// Code with which the fiber was resumed.
                uint code;
            }

            /// A payload for this request was received over the connection.
            public Received received;

            /// A payload was sent over the connection.
            public Sent sent;

            /// An epoll event-loop cycle has passed.
            public YieldedThenResumed yielded_resumed;

            /// The request-on-conn fiber was resumed with a non-negative code.
            public ResumedWithCode resumed;
        }

        /***********************************************************************

            Incremental payload aggregator class, used by send*() methods.

        ***********************************************************************/

        public scope class Payload
        {
            import ocean.core.Traits : hasIndirections;

            /*******************************************************************

                Fixed-size buffer for storing non-lvalues on the stack during
                sending (see addConstant()).

            *******************************************************************/

            private ubyte[16] constants;

            /*******************************************************************

                The number of bytes of `constants` which are occupied.

            *******************************************************************/

            private size_t constants_used;

            /*******************************************************************

                Constructor. Checks that the payload buffer is empty.

            *******************************************************************/

            private this ( )
            {
                assert(this.outer.outer.send_payload.length == 0);
            }

            /*******************************************************************

                Destructor. Clears the payload buffer.

            *******************************************************************/

            ~this ( )
            {
                this.outer.outer.send_payload.length = 0;
                enableStomping(this.outer.outer.send_payload);
            }

            /*******************************************************************

                Adds a single element to the payload to be sent.

                Params:
                    elem = reference to the element to add

            *******************************************************************/

            public void add ( T ) ( ref T elem )
            {
                static assert(!hasIndirections!(T));
                this.outer.outer.send_payload ~= (cast(Const!(void*))&elem)[0..T.sizeof];
            }

            /*******************************************************************

                Adds a single element to the payload to be sent, copying it into
                this instance's internal constants buffer.

                Notes:
                1. constants passed to this function are stored in a fixed-size
                   buffer owned by this Payload instance. This places a limit on
                   the number of constants that can be added to the payload in
                   this way.
                2. this method exists as a convenient interface allowing
                   non-lvalues (e.g. enum members) to be added to the payload.
                   (The alternative is that the user has to manually create a
                   variable -- that stays in scope! -- for each non-lvalue to be
                   sent. This is messy.)

                Params:
                    elem = element to add

            *******************************************************************/

            public void addConstant ( T ) ( T elem )
            {
                static assert(is(T : long));

                assert(this.constants_used + T.sizeof <= this.constants.length,
                    "Payload constants buffer insufficient to store requested value");

                auto start = this.constants_used;
                this.constants_used += T.sizeof;
                auto slice = this.constants[start .. this.constants_used];
                slice[] = (cast(ubyte*)&elem)[0..T.sizeof];

                this.outer.outer.send_payload ~= slice;
            }

            /*******************************************************************

                Adds a simple 1-dimensional array to the payload to be sent.

                Params:
                    array = reference to the array to add

            *******************************************************************/

            public void addArray ( T: Element[], Element ) ( ref T arr )
            {
                static assert(!hasIndirections!(Element));

                /*
                 * arr is a dynamic array. To slice the data of arr.length, we
                 * use the implementation detail that a dynamic array is in fact
                 * a struct:
                 *
                 * struct Array
                 * {
                 *     size_t length;
                 *     Element* ptr;
                 * }
                 *
                 * Array is of type array, and Array.length.offsetof = 0 so
                 *
                 *     &arr
                 *
                 * is equivalent to
                 *
                 *     &(arr.length)
                 *
                 * Using this we create a slice to the data of arr.length with
                 *
                 *     (cast(void*)(&arr))[0 .. size_t.sizeof]
                 *
                 * The unittest below verifies that this method works. This is a
                 * hack to avoid having to store the array length in a separate
                 * variable.
                 */
                this.outer.outer.send_payload ~=
                    (cast(Const!(void)*)&arr)[0..size_t.sizeof];
                this.outer.outer.send_payload ~=
                    (cast(Const!(void)*)arr.ptr)[0..arr.length * Element.sizeof];
            }

            /*******************************************************************

                Confirm that the array-length slicing hack used in addArray(),
                above, works.

            *******************************************************************/

            unittest
            {
                Const!(void)[][] slices;
                istring arr = "Hello World!";
                slices ~= (cast(Const!(void)*)&arr)[0..size_t.sizeof];
                slices ~= (cast(Const!(void)*)arr.ptr)[0..arr.length];
                assert(slices.length == 2);
                assert(slices[0].length == size_t.sizeof);
                assert(*cast(size_t*)(slices[0].ptr) == arr.length);
                assert(slices[1] is arr);
            }
        }

        /***********************************************************************

            Returns:
                the address of the remote currently connected to.

        ***********************************************************************/

        public IPAddress remote_address ( )
        {
            return this.outer.connection.remote_address;
        }

        /***********************************************************************

            Initiates a connection shutdown from inside the fiber, throwing `e `
            in all other requests that are currently using this connection or
            attempt to use it until the shutdown is complete.

            Params:
                e = the exception reflecting the reason for the shutdown

        ***********************************************************************/

        public void shutdownConnection ( Exception e )
        {
            this.outer.send_payload_ = null;
            this.outer.recv_payload_ = null;
            this.outer.connection.shutdown(e, this.outer.request_id);
        }

        /***********************************************************************

            Initiates a connection shutdown from inside the fiber, throwing `e `
            in all other requests that are currently using this connection or
            attempt to use it until the shutdown is complete.

            Params:
                e = the exception reflecting the reason for the shutdown

        ***********************************************************************/

        public ProtocolError shutdownWithProtocolError ( cstring msg,
            istring file = __FILE__, int line = __LINE__ )
        {
            auto e = this.outer.connection.protocol_error.set(msg, file, line);
            this.shutdownConnection(e);
            return e;
        }

        /***********************************************************************

            Returns:
                a reusable `ProtocolError` object to be populated and passed to
                `shutdown()`.

        ***********************************************************************/

        public MessageParser message_parser ( )
        {
            return this.outer.connection.message_parser;
        }

        /***********************************************************************

            Returns:
                a reusable `ProtocolError` object to be populated and passed to
                `shutdown()`.

        ***********************************************************************/

        public ProtocolError protocol_error ( )
        {
            return this.outer.connection.protocol_error;
        }

        /***********************************************************************

            Resumes the request-on-conn fiber with the specified code, if it is
            suspended.

            Params:
                code = code to resume request-on-conn fiber with

            Returns:
                true if the fiber was resumed, false if it was already running

        ***********************************************************************/

        public bool resumeFiber ( ubyte code )
        {
            if ( this.outer.is_running )
                return false;

            this.outer.resumeFiber(code);
            return true;
        }

        /***********************************************************************

<<<<<<< HEAD
            Waits for one of the specified events to occur and returns a
            smart-union denoting which occurred.

            There are four possible types of event:
                1. Receiving a payload for this request.
                2. Sending a payload.
                3. The fiber being resumed after it was yielded and an epoll
                   event-loop cycle occurred.
                4. The fiber being resumed with a non-negative code.

            The fiber is usually suspended while waiting for an event to occur.
            The one exception is when sending -- the send may succeed
            immediately, without needing to suspend the fiber.

            Params:
                flags = flags indicating whether to wait for receiving &/
                    being resumed after yielding
                fill_payload = optional delegate to fill in a payload to send.
                    If this argument is null, sending does not occur

            Returns:
                an EventNotification instance denoting the event which occurred

            Throws:
                Exception on protocol or I/O error.

        ***********************************************************************/

        public EventNotification nextEvent (
            NextEventFlags flags, FillPayloadDg fill_payload = null )
        out ( fired_event )
        {
            auto fired_event_non_const = cast(EventNotification)fired_event;
            assert(fired_event_non_const.active !=
                fired_event_non_const.active.none);
        }
        body
        {
            EventNotification fired_event;

            bool sending = fill_payload !is null;
            bool receiving = (flags & NextEventFlags.Receive) > 0;
            bool yielding = (flags & NextEventFlags.Yield) > 0;

            // Set up sending, if required.
            scope payload = this.new Payload;

            if ( sending )
            {
                fill_payload(payload);
                this.outer.send_payload_ = this.outer.send_payload;

                // registerForSending may fail if called while connection
                // shutdown is in progress
                scope ( failure )
                    this.outer.send_payload_ = null;

                if (!this.outer.connection.registerForSending(
                    this.outer.request_id))
                {
                    assert(false, "nextEvent: already sending");
                }

                // Sending may succeed immediately. send_payload_ is null, in
                // this case.
                if ( !this.outer.send_payload_ )
                {
                    fired_event.sent = EventNotificationUnion.Sent();
                    return fired_event;
                }
            }

            scope ( exit )
            {
                if ( sending )
                    this.outer.connection.unregisterForSending(
                        this.outer.request_id);
            }

            // Set up receiving, if required.
            if ( receiving )
            {
                // registerForErrorNotification may fail if called while
                // connection shutdown is in progress
                scope ( failure )
                    this.outer.recv_payload_ = null;

                if (!this.outer.connection.registerForErrorNotification(
                    this.outer.request_id))
                {
                    assert(false, "nextEvent: already receiving");
                }
            }

            scope ( exit )
            {
                if ( receiving )
                    this.outer.connection.unregisterForErrorNotification(
                        this.outer.request_id);
            }

            // Set up yielding, if required.
            scope yielded_rqonconn = this.outer.new YieldedRequestOnConn;

            if ( yielding )
            {
                if (!this.outer.yielded_rqonconns.add(yielded_rqonconn))
                    assert(false, "nextEvent: already added to the resumer");
            }

            scope ( exit )
            {
                if ( yielding )
                    this.outer.yielded_rqonconns.remove(yielded_rqonconn);
            }

            // Suspend the fiber and wait for the next event to occur.
            int resume_code = this.outer.suspendFiber();
            switch ( resume_code )
            {
                case FiberResumeCode.Sent:
                    if ( sending )
                    {
                        fired_event.sent = EventNotificationUnion.Sent();
                        sending = false; // don't unregister on exit; already done
                    }
                    else
                    {
                        auto e = this.protocol_error.set(
                            "RequestOnConn unexpectedly resumed with Sent");
                        this.shutdownConnection(e);
                        throw e;
                    }
                    break;

                case FiberResumeCode.ResumedYielded:
                    if ( yielding )
                    {
                        fired_event.yielded_resumed =
                            EventNotificationUnion.YieldedThenResumed();
                        yielding = false; // don't unregister on exit; already done
                    }
                    else
                    {
                        auto e = this.protocol_error.set(
                            "RequestOnConn unexpectedly resumed with ResumedYielded");
                        this.shutdownConnection(e);
                        throw e;
                    }
                    break;

                case FiberResumeCode.Received:
                    if ( receiving )
                    {
                        fired_event.received = EventNotificationUnion.Received(
                            this.withdrawRecvPayload());
                        receiving = false; // don't unregister on exit; already done
                    }
                    else
                    {
                        auto e = this.protocol_error.set(
                            "Unexpected incoming message");
                        this.shutdownConnection(e);
                        throw e;
                    }
                    break;

                default:
                    assert(resume_code >= 0, "nextEvent: " ~
                           "Unsupported negative code used to resume " ~
                           "RequestOnConn fiber");
                    fired_event.resumed =
                        EventNotificationUnion.ResumedWithCode(resume_code);
                    break;
            }

            return fired_event;
=======
            Requests to send outgoing data buffered by the OS for the socket
            immediately. By default outgoing data are buffered to the maximum
            payload of a TCP frame using the Linux TCP_CORK socket option.

        ***********************************************************************/

        public void flush ( )
        {
            this.outer.connection.flush();
>>>>>>> 6489a067
        }

        /***********************************************************************

            Sends a message for this request to the node.

            Do not resume the fiber before this method has returned or thrown.

            Params:
                fill_payload = delegate called to fill the message payload to
                    send

            Throws:
                Exception on protocol or I/O error. If a message is received for
                this request while this method is waiting for sending to
                complete then a protocol error is raised.

        ***********************************************************************/

        public void send ( void delegate ( Payload ) fill_payload )
        {
            scope payload = this.new Payload;
            fill_payload(payload);
            this.send(this.outer.send_payload);
        }

        /***********************************************************************

            Sends a message for this request to the node.

            Do not resume the fiber before this method has returned or thrown.

            Params:
                payload = the message payload to send

            Throws:
                Exception on protocol or I/O error. If a message is received for
                this request while this method is waiting for sending to
                complete then a protocol error is raised.

        ***********************************************************************/

        public void send ( in void[][] payload ... )
        {
            int resume_code = this.sendAndHandleEvents(payload);
            assert(resume_code <= 0, "send: User unexpectedy resumed the fiber");
        }

        /***********************************************************************

            Sends a message for this request to the node.

            You may resume the fiber while waiting to send.

            Params:
                fill_payload = delegate called to fill the message payload to
                    send

            Returns:
                - 0 if the message was sent without suspending the fiber,
                - FiberResumeCode.Sent if the message was sent while the fiber
                  was suspended,
                - your non-negative fiber resume code if you resumed the fiber
                  before the message was sent.

            Throws:
                Exception on protocol or I/O error. If a message is received for
                this request while this method is waiting for sending to
                complete then a protocol error is raised.

        ***********************************************************************/

        public int sendAndHandleEvents ( void delegate ( Payload ) fill_payload )
        {
            scope payload = this.new Payload;
            fill_payload(payload);
            return this.sendAndHandleEvents(this.outer.send_payload);
        }

        /***********************************************************************

            Sends a message for this request to the node.

            You may resume the fiber while waiting to send.

            Params:
                payload = the message payload to send, must not be empty

            Returns:
                - 0 if the message was sent without suspending the fiber,
                - FiberResumeCode.Sent if the message was sent while the fiber
                  was suspended,
                - your non-negative fiber resume code if you resumed the fiber
                  before the message was sent.

            Throws:
                Exception on protocol or I/O error. If a message is received for
                this request while this method is waiting for sending to
                complete then a protocol error is raised.

        ***********************************************************************/

        public int sendAndHandleEvents ( in void[][] payload ... )
        in
        {
            assert(payload.length, "sendAndHandleEvents: no payload to send");
            assert(this.outer.fiber.running,
                   "sendAndHandleEvents: fiber not running");
            assert(!this.outer.recv_payload_,
                   "sendAndHandleEvents: expected null recv_payload");
            assert(!this.outer.send_payload_,
                   "sendAndHandleEvents: expected null send_payload");
        }
        out
        {
            assert(this.outer.fiber.running,
                  "sendAndHandleEvents: returning outside the fiber");
            assert(!this.outer.send_payload_,
                   "sendAndHandleEvents: send_payload was not reset");
        }
        body
        {
            this.outer.send_payload_ = payload;

            scope (failure) // registerForSending may fail if this is called
            {               // while connection shutdown is in progress
                this.outer.send_payload_ = null;
            }

            if (!this.outer.connection.registerForSending(this.outer.request_id))
                assert(false, "sendAndHandleEvents: already sending");

            scope (failure) // if the fiber is resumed with exception and throws
            {
                this.outer.connection.unregisterForSending(this.outer.request_id);
            }

            // The message may have been sent immediately, send_payload_ is null
            // then. Otherwise suspend the fiber to wait for it to be sent, and
            // call the argument delegates if in the mean time a  message comes
            // in or the fiber is resumed for another reason.

            if (!this.outer.send_payload_)
                return FiberResumeCode.Sent;

            int resume_code = this.outer.suspendFiber();
            switch (resume_code)
            {
                case FiberResumeCode.Sent:
                    break;

                case FiberResumeCode.Received:
                    auto e = this.protocol_error.set(
                        "Unexpected incoming message"
                    );
                    this.shutdownConnection(e);
                    throw e;

                default:
                    assert(resume_code >= 0,
                           "sendAndHandleEvents: Connection fiber " ~
                           "resume code expected to be Sent or Received");
                    this.outer.connection.unregisterForSending(
                        this.outer.request_id
                    );
                    this.outer.send_payload_ = null;
            }

            return resume_code;
        }

        /***********************************************************************

            Receives a message for this request from the node. The message
            payload is expected to consist of one value of type `T`. `T` must be
            a value type (that is, it may not contain indirections).

            You can resume the fiber while it is suspended waiting for a message
            to arrive; pass an `on_other_resume_code` callback in this case. If
            you resume the fiber then receiving the message (i.e. waiting for it
            to arrive) will be cancelled.
            If you won't resume the fiber, pass `on_other_resume_code = null`.

            Params:
                on_other_resume_code = called if you resume the fiber before the
                    the next message for this request arrives, or `null` if you
                    won't resume the fiber

            Returns:
                the payload of the received message.

            Throws:
                Exception on protocol or I/O error. If parsing the received
                message payload detects it does not consist of one `T` value
                then a protocol error is raised.

        ***********************************************************************/

        public T receiveValue ( T ) (
            void delegate ( int resume_code ) on_other_resume_code = null
        )
        {
            static assert(!hasIndirections!(T), typeof(this).stringof ~
                          ".receiveValue: Type '" ~ T.stringof ~ "' is not " ~
                          "supported because it has indirections");
            T value;

            int resume_code = this.receiveAndHandleEvents(
                (in void[] payload)
                {
                    this.outer.connection.message_parser.parseBody!(T)(
                        payload, value
                    );
                }
            );

            if (resume_code >= 0)
            {
                assert(on_other_resume_code !is null,
                       "User unexpectedy resumed the fiber");
                on_other_resume_code(resume_code);
            }

            return value;
        }

        /***********************************************************************

            Waits until a message for this request is received from the node.

            Do not resume the fiber before this method has returned or thrown.

            Params:
                received = called with the payload of the next message that
                           arrives for this request

            Throws:
                Exception on protocol or I/O error.

        ***********************************************************************/

        public void receive ( void delegate ( in void[] payload ) received )
        {
            int resume_code = this.receiveAndHandleEvents(received);
            assert(resume_code <= 0, "receive: User unexpectedy resumed the fiber");
        }

        /***********************************************************************

            Waits until a message for this request is received from the node.

            You can resume the fiber while it is suspended waiting for a message
            to arrive. If you resume the fiber then receiving the message (i.e.
            waiting for it to arrive) will be cancelled.

            Params:
                received = called with the payload of the next message that
                           arrives for this request

            Returns:
                - FiberResumeCode.Received (negative) if a message has arrived,
                - your non-negative fiber resume code if you resumed the fiber
                  while waiting for a message to arrive.

            Throws:
                Exception on protocol or I/O error.

        ***********************************************************************/

        public int receiveAndHandleEvents (
            void delegate ( in void[] payload ) received )
        in
        {
            assert(this.outer.fiber.running, "receive: fiber not running");
            assert(!this.outer.recv_payload_,
                   "receive: expected null recv_payload");
            assert(!this.outer.send_payload_,
                   "receive: expected null send_payload");
        }
        out
        {
            assert(this.outer.fiber.running,
                  "receive: returning outside the fiber");
            assert(!this.outer.recv_payload_,
                   "receive: recv_payload was not reset");
        }
        body
        {
            scope (failure) // Can fail in case this is called from shutdown
            {
                this.outer.recv_payload_ = null;
            }

            if (!this.outer.connection.registerForErrorNotification(
                this.outer.request_id
            ))
                assert(false, "receive: already receiving");

            scope (failure) // if the fiber is resumed with exception and throws
            {
                this.outer.connection.unregisterForErrorNotification(
                    this.outer.request_id
                );
            }

            int resume_code = this.outer.suspendFiber();
            switch (resume_code)
            {
                case FiberResumeCode.Received:
                    received(this.withdrawRecvPayload());
                    break;

                default:
                    assert(resume_code >= 0,
                           "receive: Connection fiber " ~
                           "resume code expected to be Received");
                    this.outer.connection.unregisterForErrorNotification(
                        this.outer.request_id
                    );
            }

            return resume_code;
        }

        /***********************************************************************

            Suspends the fiber and resumes it on the next event loop cycle.

            You can resume the fiber while it is suspended.

            Returns:
                - FiberResumeCode.ResumedYielded (negative) if resumed normally,
                  i.e. in the next event loop cycle
                - your non-negative fiber resume code if you resumed the fiber.

            Throws:
                ProtocolError if a message is received for this request while
                this method is waiting.

        ***********************************************************************/

        public int yieldAndHandleEvents ( )
        in
        {
            assert(this.outer.yielded_rqonconns,
                "yieldAndHandleEvents: yielded request-on-conn tracker is null");
            assert(this.outer.fiber.running,
                   "yieldAndHandleEvents: fiber not running");
            assert(!this.outer.recv_payload_,
                   "yieldAndHandleEvents: expected null recv_payload");
            assert(!this.outer.send_payload_,
                   "yieldAndHandleEvents: expected null send_payload");
        }
        out
        {
            assert(this.outer.fiber.running,
                  "yieldAndHandleEvents: returning outside the fiber");
        }
        body
        {
            scope yielded_rqonconn = this.outer.new YieldedRequestOnConn;
            if (!this.outer.yielded_rqonconns.add(yielded_rqonconn))
                assert(false,
                       "yieldAndHandleEvents: already added to the resumer");

            scope (failure)
            {
                // if the fiber is resumed with exception and throws, or if
                // a message arrives so the switch case below throws
                this.outer.yielded_rqonconns.remove(yielded_rqonconn);
            }

            int resume_code = this.outer.suspendFiber();
            switch (resume_code)
            {
                case FiberResumeCode.ResumedYielded:
                    break;

                case FiberResumeCode.Received:
                    auto e = this.protocol_error.set(
                        "Unexpected incoming message"
                    );
                    this.shutdownConnection(e);
                    throw e;

                default:
                    assert(resume_code >= 0,
                           "yieldAndHandleEvents: Connection fiber resume " ~
                           "code expected to be ResumedYielded or Received");
                    this.outer.yielded_rqonconns.remove(yielded_rqonconn);
            }

            return resume_code;
        }

        /***********************************************************************

            Suspends the fiber and resumes it on the next event loop cycle,
            handling an arriving message while suspended.

            You can resume the fiber while it is suspended.

            Params:
                received = if a message arrives while suspended, called with the
                           payload of that message

            Returns:
                - FiberResumeCode.ResumedYielded (negative) if resumed normally,
                  i.e. in the next event loop cycle
                - FiberResumeCode.Received (negative) if a message has arrived,
                - your non-negative fiber resume code if you resumed the fiber
                  while waiting for a message to arrive.

            Throws:
                Exception on protocol or I/O error.

        ***********************************************************************/

        public int yieldReceiveAndHandleEvents (
            void delegate ( in void[] payload ) received
        )
        in
        {
            assert(this.outer.yielded_rqonconns,
                "yieldReceiveAndHandleEvents: yielded request-on-conn tracker is null");
            assert(this.outer.fiber.running,
                   "yieldReceiveAndHandleEvents: fiber not running");
            assert(!this.outer.recv_payload_,
                   "yieldReceiveAndHandleEvents: expected null recv_payload");
            assert(!this.outer.send_payload_,
                   "yieldReceiveAndHandleEvents: expected null send_payload");
        }
        out
        {
            assert(this.outer.fiber.running,
                  "yieldReceiveAndHandleEvents: returning outside the fiber");
            assert(!this.outer.recv_payload_,
                   "yieldReceiveAndHandleEvents: recv_payload was not reset");
        }
        body
        {
            scope yielded_rqonconn = this.outer.new YieldedRequestOnConn;
            if (!this.outer.yielded_rqonconns.add(yielded_rqonconn))
                assert(false, "yieldReceiveAndHandleEvents: " ~
                              "already added to the resumer");

            if (!this.outer.connection.registerForErrorNotification(
                this.outer.request_id
            ))
                assert(false, "yieldReceiveAndHandleEvents: already receiving");

            scope (failure) // if the fiber is resumed with exception and throws
            {
                this.outer.yielded_rqonconns.remove(yielded_rqonconn);
                this.outer.recv_payload_ = null;
                this.outer.connection.unregisterForErrorNotification(
                    this.outer.request_id
                );
            }

            int resume_code = this.outer.suspendFiber();
            switch (resume_code)
            {
                case FiberResumeCode.ResumedYielded:
                    this.outer.connection.unregisterForErrorNotification(
                        this.outer.request_id
                    );
                    break;

                case FiberResumeCode.Received:
                    this.outer.yielded_rqonconns.remove(yielded_rqonconn);
                    received(this.withdrawRecvPayload());
                    break;

                default:
                    assert(resume_code >= 0, "yieldReceiveAndHandleEvents: " ~
                           "Connection fiber resume code expected to be " ~
                           "ResumedYielded or Received");
                    this.outer.yielded_rqonconns.remove(yielded_rqonconn);
                    this.outer.connection.unregisterForErrorNotification(
                        this.outer.request_id
                    );
            }

            return resume_code;
        }

        /***********************************************************************

            Every n calls, suspends the fiber and resumes it on the next event
            loop cycle. Otherwise does nothing.

            You can resume the fiber while it is suspended.

            Params:
                call_count = counter incremented each time this method is called
                yield_after = the number of calls after which this method, when
                    called again, should yield

            Returns:
                - 0 if no yield occurred
                - FiberResumeCode.ResumedYielded (negative) if resumed normally,
                  i.e. in the next event loop cycle
                - your non-negative fiber resume code if you resumed the fiber.

            Throws:
                ProtocolError if a message is received for this request while
                this method is waiting.

        ***********************************************************************/

        public int periodicYieldAndHandleEvents ( ref uint call_count,
            Const!(uint) yield_after )
        {
            if ( call_count >= yield_after )
            {
                call_count = 0;
                return this.yieldAndHandleEvents();
            }
            else
            {
                call_count++;
                return 0;
            }
        }

        /***********************************************************************

            Every n calls, suspends the fiber and resumes it on the next event
            loop cycle, handling an arriving message while suspended. Otherwise
            does nothing.

            You can resume the fiber while it is suspended.

            Params:
                call_count = counter incremented each time this method is called
                yield_after = the number of calls after which this method, when
                    called again, should yield
                received = if a message arrives while suspended, called with the
                    payload of that message

            Returns:
                - 0 if no yield occurred
                - FiberResumeCode.ResumedYielded (negative) if resumed normally,
                  i.e. in the next event loop cycle
                - FiberResumeCode.Received (negative) if a message has arrived,
                - your non-negative fiber resume code if you resumed the fiber
                  while waiting for a message to arrive.

            Throws:
                Exception on protocol or I/O error.

        ***********************************************************************/

        public int periodicYieldReceiveAndHandleEvents ( ref uint call_count,
            Const!(uint) yield_after, void delegate ( in void[] payload ) received )
        {
            if ( call_count >= yield_after )
            {
                call_count = 0;
                return this.yieldReceiveAndHandleEvents(received);
            }
            else
            {
                call_count++;
                return 0;
            }
        }

        /***********************************************************************

            Attempts to send a message for this request while at the same time
            being ready for the reception of a message. If a message arrives
            while waiting to send, calls `received` and cancels sending the
            message.

            Asserts that you do not resume the fiber before this method has
            returned or thrown.

            Params:
                received = called if a message arrives while waiting to send
                fill_payload = delegate called to fill the message payload to
                    send

            Throws:
                Exception on protocol or I/O error.

        ***********************************************************************/

        public void sendReceive ( void delegate ( in void[] payload ) received,
            void delegate ( Payload ) fill_payload )
        {
            scope payload = this.new Payload;
            fill_payload(payload);
            this.sendReceive(received, this.outer.send_payload);
        }

        /***********************************************************************

            Attempts to send a message for this request while at the same time
            being ready for the reception of a message. If a message arrives
            while waiting to send, calls `received` and cancels sending the
            message.

            Asserts that you do not resume the fiber before this method has
            returned or thrown.

            Params:
                received = called if a message arrives while waiting to send
                payload  = the message payload to send, must not be empty

            Throws:
                Exception on protocol or I/O error.

        ***********************************************************************/

        public void sendReceive (
            void delegate ( in void[] payload ) received,
            in void[][] payload ...
        )
        in
        {
            assert(payload.length, "sendReceive: no payload to send");
        }
        body
        {
            int resume_code = this.sendReceiveAndHandleEvents(received, payload);
            assert(resume_code <= 0, "sendReceive: User unexpectedy resumed the fiber");
        }

        /***********************************************************************

            Attempts to send a message for this request while at the same time
            being ready for the reception of a message. If a message arrives
            while waiting to send, calls `received` and cancels sending the
            message.

            You may resume the fiber while waiting to send; both sending and
            receiving a message will then be cancelled.

            Params:
                received = called if a message arrives while waiting to send
                fill_payload = delegate called to fill the message payload to
                    send

            Returns:
                - 0 if the message was sent without suspending the fiber,
                - FiberResumeCode.Sent (negative) if the message was sent while
                  the fiber was suspended,
                - FiberResumeCode.Received (negative) if a message was received
                  while the fiber was suspended (so no message was sent),
                - your non-negative fiber resume code if you resumed the fiber
                  (so no message was sent or received).

            Throws:
                Exception on protocol or I/O error.

        ***********************************************************************/

        public int sendReceiveAndHandleEvents (
            void delegate ( in void[] payload ) received,
            void delegate ( Payload ) fill_payload )
        {
            scope payload = this.new Payload;
            fill_payload(payload);
            return this.sendReceiveAndHandleEvents(received,
                this.outer.send_payload);
        }

        /***********************************************************************

            Attempts to send a message for this request while at the same time
            being ready for the reception of a message. If a message arrives
            while waiting to send, calls `received` and cancels sending the
            message.

            You may resume the fiber while waiting to send; both sending and
            receiving a message will then be cancelled.

            Params:
                received = called if a message arrives while waiting to send
                payload = the the message payload to send, must not be empty

            Returns:
                - 0 if the message was sent without suspending the fiber,
                - FiberResumeCode.Sent (negative) if the message was sent while
                  the fiber was suspended,
                - FiberResumeCode.Received (negative) if a message was received
                  while the fiber was suspended (so no message was sent),
                - your non-negative fiber resume code if you resumed the fiber
                  (so no message was sent or received).

            Throws:
                Exception on protocol or I/O error.

        ***********************************************************************/

        public int sendReceiveAndHandleEvents (
            void delegate ( in void[] recv_payload ) received,
            in void[][] payload ...
        )
        in
        {
            assert(received !is null,
                  "sendReceiveAndHandleEvents: null received delegate");
            assert(payload.length,
                   "sendReceiveAndHandleEventsT: empty payload");
            assert(this.outer.fiber.running,
                   "sendReceiveAndHandleEvents: called outside the fiber");
            assert(!this.outer.recv_payload_,
                   "sendReceiveAndHandleEvents: null recv_payload expected");
            assert(!this.outer.send_payload_,
                   "sendReceiveAndHandleEvents: null send_payload expected");
        }
        out
        {
            assert(this.outer.fiber.running,
                  "sendReceiveAndHandleEvents: returning outside the fiber");
            assert(!this.outer.recv_payload_,
                   "sendReceiveAndHandleEvents: recv_payload was not reset");
            assert(!this.outer.send_payload_,
                   "sendReceiveAndHandleEvents: send_payload was not reset");
        }
        body
        {
            this.outer.send_payload_ = payload;

            scope (failure) // register for sending may fail if this is called
            {               // from shutdown
                this.outer.send_payload_ = null;
                this.outer.recv_payload_ = null;
            }

            if (!this.outer.connection.registerForSending(this.outer.request_id))
                assert(false, "sendReceiveAndHandleEvents: already sending");

            scope (failure) // if the fiber is resumed with exception and throws
            {
                this.outer.connection.unregisterForSending(
                        this.outer.request_id
                );
                this.outer.connection.unregisterForErrorNotification(
                        this.outer.request_id
                );
            }

            // The message may have been sent immediately, send_payload_ is null
            // then. Otherwise suspend the fiber to wait for it to be sent, and
            // call the argument delegates if in the mean time a  message comes
            // in or the fiber is resumed for another reason.

            if (!this.outer.send_payload_)
                return 0;

            if (!this.outer.connection.registerForErrorNotification(
                this.outer.request_id
            ))
                assert(false, "sendReceiveAndHandleEvents: already receiving");

            int resume_code = this.outer.suspendFiber();
            switch (resume_code)
            {
                case FiberResumeCode.Sent:
                    this.outer.connection.unregisterForErrorNotification(
                        this.outer.request_id
                    );
                    break;

                case FiberResumeCode.Received:
                    this.outer.connection.unregisterForSending(
                        this.outer.request_id
                    );
                    this.outer.send_payload_ = null;
                    received(this.withdrawRecvPayload());
                    break;

                default:
                    assert(resume_code >= 0,
                           "sendAndHandleEvents: Connection fiber " ~
                           "resume code expected to be Sent or Received");
                    this.outer.connection.unregisterForSending(
                        this.outer.request_id
                    );
                    this.outer.send_payload_ = null;
                    this.outer.connection.unregisterForErrorNotification(
                        this.outer.request_id
                    );
            }

            return resume_code;
        }

        /***********************************************************************

            Returns the most recently received payload and resets it to `null`.

            Returns:
                the most recently received payload.

        ***********************************************************************/

        private Const!(void)[] withdrawRecvPayload ( )
        {
            scope (exit) this.outer.recv_payload_ = null;
            return this.outer.recv_payload_;
        }
    }

    /**************************************************************************/

    import swarm.neo.connection.ConnectionBase;
    import swarm.neo.util.FiberTokenHashGenerator;
    import swarm.neo.util.MessageFiber;

    import ocean.core.Enforce;

    /***************************************************************************

        Helper class to register this instance with the `TaskResumer`, used by
        `EventDispatcher.yield()/yieldReceive()`.

    ***************************************************************************/

    private class YieldedRequestOnConn: YieldedRequestOnConns.IYieldedRequestOnConn
    {
        override public void resume ( )
        {
            this.outer.resumeFiber_(fiber.Message(FiberResumeCode.ResumedYielded));
        }
    }

    /***************************************************************************

        The request id.

    ***************************************************************************/

    protected RequestId request_id;

    /***************************************************************************

        The connection to the node.

    ***************************************************************************/

    protected ConnectionBase connection;

    /***************************************************************************

        The fiber to run the request handler in.

    ***************************************************************************/

    protected MessageFiber fiber;

    /***************************************************************************

        Task resumer used by `EventDispatcher.yield()/yieldReceive()`. May be
        null (if so, it is illegal to call the yield*() or periodicYield*()
        methods of EventDispatcher).

    ***************************************************************************/

    protected YieldedRequestOnConns yielded_rqonconns;

    /***************************************************************************

        The fiber token generator.

    ***************************************************************************/

    protected FiberTokenHashGenerator fiber_token_hash;

    /***************************************************************************

        Constructor.

        Params:
            yielded_rqonconns = object which tracks and resumes yielded
                `RequestOnConn`s. May be null (if so, it is illegal to call the
                yield*() or periodicYield*() methods of EventDispatcher).

    ***************************************************************************/

    protected this ( YieldedRequestOnConns yielded_rqonconns )
    {
        this.fiber = new MessageFiber(&this.runHandler, 64 * 1024);
        this.yielded_rqonconns = yielded_rqonconns;
    }

    /***************************************************************************

        Fiber method, calls the request handler.

    ***************************************************************************/

    abstract protected void runHandler ( );

    /***************************************************************************

        Resumes the fiber, passing `msg` to the waiting `suspendFiber()` call.

        Params:
            msg = the fiber message

    ***************************************************************************/

    protected void resumeFiber_ ( fiber.Message msg )
    {
        this.fiber.resume(this.fiber_token_hash.get(), this, msg);
    }

    /***************************************************************************

        Called when ready to send a message for this request.

        Outputs the payload of the request message to the send callback, then
        resumes the fiber.

        Params:
            send = callback to pass the payload to send to

    ***************************************************************************/

    protected void getPayloadForSending ( void delegate ( in void[][] payload ) send )
    {
        try
            send(this.send_payload_);
        finally
            this.send_payload_ = null;

        /*
         * If an error was reported before send() returned then the fiber
         * may have terminated.
         */
        if (this.fiber.waiting)
            this.resumeFiber_(fiber.Message(FiberResumeCode.Sent));
    }

    /***************************************************************************

        Called when a message for this request has arrived.

        Stores a slice to the received message payload, then starts or resumes
        the fiber.

        Params:
            payload = the received message payload

    ***************************************************************************/

    protected void setReceivedPayload ( Const!(void)[] payload )
    {
        this.recv_payload_ = payload;
        this.resumeFiber_(fiber.Message(FiberResumeCode.Received));
    }
}<|MERGE_RESOLUTION|>--- conflicted
+++ resolved
@@ -614,7 +614,6 @@
 
         /***********************************************************************
 
-<<<<<<< HEAD
             Waits for one of the specified events to occur and returns a
             smart-union denoting which occurred.
 
@@ -792,7 +791,10 @@
             }
 
             return fired_event;
-=======
+        }
+
+        /***********************************************************************
+
             Requests to send outgoing data buffered by the OS for the socket
             immediately. By default outgoing data are buffered to the maximum
             payload of a TCP frame using the Linux TCP_CORK socket option.
@@ -802,7 +804,6 @@
         public void flush ( )
         {
             this.outer.connection.flush();
->>>>>>> 6489a067
         }
 
         /***********************************************************************
