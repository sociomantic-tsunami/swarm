/*******************************************************************************

    IP address (v4) and port pair.

    copyright:
        Copyright (c) 2016-2017 sociomantic labs GmbH. All rights reserved

    License:
        Boost Software License Version 1.0. See LICENSE.txt for details.

*******************************************************************************/

module swarm.neo.AddrPort;

import core.sys.posix.netinet.in_; // in_addr, in_addr_t, in_port_t, socklen_t, sockaddr_in, AF_INET

import ocean.transition;
version ( UnitTest ) import ocean.core.Test;

extern (C) int inet_aton(Const!(char)* src, in_addr* dst);

/// ditto
public struct AddrPort
{
    import core.sys.posix.arpa.inet: ntohl, ntohs, htonl, htons, inet_ntop;
    import core.stdc.string: strlen;

    import ocean.util.container.map.model.StandardHash;

    import ocean.core.Test;
    import swarm.util.Verify;

    /***************************************************************************

        Node address & port in network byte order, like they are stored in POSIX
        sockaddr_in. Network byte order means that `&naddress`/`&nport` point
        to the most significant byte (big endian).

    ***************************************************************************/

    public uint naddress = 0;
    static assert(is(in_addr_t == uint));

    public ushort nport = 0;
    static assert(is(in_port_t == ushort));

    /***************************************************************************

        Returns:
            true if the node address and port are set, i.e. not 0, or false if
            they are 0 (the initial value).

    ***************************************************************************/

    public bool is_set ( ) // const
    {
        return this.naddress && this.nport;
    }

    /***************************************************************************

        Returns:
            the address integer value in the native byte order of this platform,
            i.e. `address & 0xFF` is the least significant byte.

    ***************************************************************************/

    public uint address ( )
    {
        return ntohl(this.naddress);
    }

    /***************************************************************************

        Sets the address of this instance to address.

        Params:
            address = the input address in the native byte order of this
                      platform

        Returns:
            address

    ***************************************************************************/

    public uint address ( uint address )
    {
        this.naddress = htonl(address);
        return address;
    }

    /***************************************************************************

        Sets the address of this instance to `address`. For `address` the well-
        known IPv4 dotted-decimal notation such as "192.168.2.111" is supported,
        but others, too.

        This method uses the `inet_aton` glibc function. Refer to its manual
        page for further supported address notations.

        Params:
            address = the input address string

        Returns:
            true on success or false if `address` is invalid. If returning false
            then this instance was not modified.

    ***************************************************************************/

    public bool setAddress ( cstring address )
    {
        if (address.length > 19)
            return false;

        char[20] buf = '\0';
        buf[0 .. address.length] = address;

        in_addr result;

        if (inet_aton(buf.ptr, &result))
        {
            this.naddress = result.s_addr;
            return true;
        }

        return false;
    }

    /***************************************************************************

        Converts the address of this instance to a string in the the well-known
        IPv4 dotted-decimal notation such as "192.168.2.111". The result is
        written to `dst` as a NUL-terminated string.
        `dst.length` needs to be at least `INET_ADDRSTRLEN` (from
        `core.sys.posix.netinet.in_`), for example by using a
        `char[INET_ADDRSTRLEN]` fixed-size array.

        To allocate a new buffer for the address, use
        ---
            AddrPort ap;
            mstring str = ap.getAddress(new char[INET_ADDRSTRLEN]);
        ---

        Params:
            dst = destination string; the minimum required length is
                `INET_ADDRSTRLEN`

        Returns:
            a slice referencing the result in `dst` (excluding the terminating
            NUL byte).

    ***************************************************************************/

    public mstring getAddress ( mstring dst )
    {
        verify(dst.length >= INET_ADDRSTRLEN,
            "dst.length expected to be at least INET_ADDRSTRLEN");
        auto src = in_addr(this.naddress);
        inet_ntop(AF_INET, &src, dst.ptr, cast(socklen_t)dst.length);
        // The only possible errors for inet_ntop  are a wrong address family
        // and `dst.length < INET_ADDRSTRLEN`. Neither can be the case here.
        return dst[0 .. strlen(dst.ptr)];
    }

    unittest
    {
        typeof(*this) x;
<<<<<<< HEAD
        bool success = x.setAddress("192.168.222.111");
        test(success);
        test!("==")(x.address_bytes, [cast(ubyte)192, 168, 222, 111]);
        success = x.setAddress("192.168.333.111");
        test(!success);
        success = x.setAddress("Die Katze tritt die Treppe krumm."); // too long
        test(!success);
=======
        test(x.setAddress("192.168.222.111"));
        test!("==")(x.address_bytes, [cast(ubyte)192, 168, 222, 111]);

        char[INET_ADDRSTRLEN] buf;
        test!("==")(x.getAddress(buf), "192.168.222.111");

        test(!x.setAddress("192.168.333.111"));
        test(!x.setAddress("Die Katze tritt die Treppe krumm.")); // too long
>>>>>>> 24b73dd6
    }

    /***************************************************************************

        Returns:
            the port in the native byte order of this platform,
            i.e. `port & 0xFF` is the least significant byte.

    ***************************************************************************/

    public ushort port ( ) // const
    {
        return ntohs(this.nport);
    }

    /***************************************************************************

        Sets the port of this instance to port.

        Params:
            port = the input port in the native byte order of this platform

        Returns:
            port

    ***************************************************************************/

    public ushort port ( ushort port )
    {
        return this.nport = htons(port);
    }

    /***************************************************************************

        Returns a slice to the byte sequence of the address of this instance.

        Because the address is in network byte order (big endian), element0 of
        the returned array is the most significant byte. This is useful for
        formatting and populating the address from single bytes:
        ---
            Node node;
            // set to 192.168.47.11
            node.address = 0xC0_A8_2F_0B;
            Stdout.formatln("{}", node.address_bytes);
            // prints "[192, 168, 47, 11]"
            // set to 10.0.0.123
            node.address_bytes[] = [cast(ubyte)10, 0, 0, 123];
        ---

        Returns:
            a slice to the byte sequence of the address of this instance.

    ***************************************************************************/

    public ubyte[] address_bytes ( )
    {
        return (cast(ubyte*)&this.naddress)[0 .. this.naddress.sizeof];
    }

     /***************************************************************************

        Composes a sockaddr_in address with the address and port of this
        instance.

        Returns:
            the resulting sockaddr_in address.

    ***************************************************************************/

    public sockaddr_in opCast ( ) // const
    {
        sockaddr_in result;
        result.sin_family      = AF_INET;
        result.sin_port        = this.nport;
        result.sin_addr.s_addr = this.naddress;
        return result;
    }

   /***************************************************************************

        Sets the address and port of this instance to those in src.

        Params:
            src = the input address and port

        Returns:
            this instance

    ***************************************************************************/

    public typeof(this) set ( sockaddr_in src )
    {
        this.naddress = src.sin_addr.s_addr;
        this.nport    = src.sin_port;
        return this;
    }

    /***************************************************************************

        Packs the address and port of this instance in a long value: Bits
        0 .. 15 (the least significant bits) contain the port and bits 16 .. 47
        the address, both in in the native byte order of this platform.
        This number is
          - unique for each address/port combination (no collisions),
          - always positive,
          - suitable for defining a sort order, the nodes will be sorted first
            by address, then by port,
          - not suitable to be used as a pseudorandom hash.

        Returns:
             the address and port of this instance in a long value, in in the
             native byte order of this platform.

    ***************************************************************************/

    public long cmp_id ( ) // const
    {
        /*
         * Make sure address & port really fit in a long without a signed
         * overflow.
         */
        static assert(this.address.sizeof + this.port.sizeof < long.sizeof);
        return ((cast(long)this.address) << (this.port.sizeof * 8)) | this.port;
    }
}<|MERGE_RESOLUTION|>--- conflicted
+++ resolved
@@ -165,15 +165,6 @@
     unittest
     {
         typeof(*this) x;
-<<<<<<< HEAD
-        bool success = x.setAddress("192.168.222.111");
-        test(success);
-        test!("==")(x.address_bytes, [cast(ubyte)192, 168, 222, 111]);
-        success = x.setAddress("192.168.333.111");
-        test(!success);
-        success = x.setAddress("Die Katze tritt die Treppe krumm."); // too long
-        test(!success);
-=======
         test(x.setAddress("192.168.222.111"));
         test!("==")(x.address_bytes, [cast(ubyte)192, 168, 222, 111]);
 
@@ -182,7 +173,6 @@
 
         test(!x.setAddress("192.168.333.111"));
         test(!x.setAddress("Die Katze tritt die Treppe krumm.")); // too long
->>>>>>> 24b73dd6
     }
 
     /***************************************************************************
