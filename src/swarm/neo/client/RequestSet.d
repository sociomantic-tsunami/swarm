--- conflicted
+++ resolved
@@ -396,16 +396,7 @@
             else
                 assert(false);
 
-<<<<<<< HEAD
-            if ( this.getRequestOnConnForNode(connection.remote_address) !is null )
-=======
-            assert(rq !is null);
-            assert(*rq is this);
-        }
-        body
-        {
             if ( this.request_on_conns.get(connection.remote_address) !is null )
->>>>>>> dcda5cdd
                 return;
 
             auto request_on_conn = this.request_on_conns.add(
