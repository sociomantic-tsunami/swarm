/*******************************************************************************

    Calls a callback repeatedly until it returns true with an increasing time
    delay between subsequent calls.

    Copyright: Copyright (c) 2016-2017 sociomantic labs GmbH. All rights reserved

    License:
        Boost Software License Version 1.0. See LICENSE.txt for details.

*******************************************************************************/

module swarm.neo.client.RetryTimer;

import ocean.sys.TimerFD;

import swarm.neo.util.MessageFiber;

import ocean.io.select.EpollSelectDispatcher;
import ocean.io.select.client.model.ISelectClient;

import core.sys.posix.time;
import core.sys.posix.sys.time;
import core.stdc.errno;

import swarm.neo.util.FiberTokenHashGenerator;

import stdio = core.stdc.stdio;
import ocean.stdc.string;
import ocean.transition;

/*******************************************************************************

    Repeatedly calls `success` until it returns true, using a timer: Whenever
    `success` returns `false` it is called again when the timer expires the next
    time.

    Initially `success` is called right away. At the same time the timer is set
    to expire after ~10 ms. When this timer expires it is set again, doubling
    the time delay up to 2.5 s, then keeping it constant.

    Throws:
        `TimerFD.TimerException` if the timer failed. This can happen only due
        to OS resource exhaustion.

*******************************************************************************/

void retry ( lazy bool success, MessageFiber fiber, EpollSelectDispatcher epoll )
in
{
    assert(fiber.running);
}
body
{
    if (success) return; // first attempt

    timespec t_start;
    clock_gettime(clockid_t.CLOCK_MONOTONIC, &t_start);

    if (success) return; // immediate first retry

    timespec t_end;
    clock_gettime(clockid_t.CLOCK_MONOTONIC, &t_end);

    scope e = new TimerFD.TimerException;	
    scope timer = new TimerFD(e);
    scope event = new TimerEvent(epoll, fiber, timer, t_start, t_end);

    do
    {
        event.waiting_for_timer = true;
        fiber.suspend(event.fiber_token.create(), event);
        event.waiting_for_timer = false;
    }
    while (!success);
}

/*******************************************************************************

    Custom timer event used in `retry` functin.

    Points to external (stack allocated) `TimerFD` instance

*******************************************************************************/

private final class TimerEvent: ISelectClient
{
    /// Externally created timer reference
    TimerFD timer;
    /// Set to true while event is waiting
    bool waiting_for_timer = true;
    /// Fiber token used to suspend/resume caller context
    FiberTokenHashGenerator fiber_token;
    /// Start/end time
    timespec t_start, t_end;
    /// External poll reference
    EpollSelectDispatcher epoll;
    /// Caller fiber to suspend/resume
    MessageFiber fiber;

    /// Events handle
    override Event events ( ) {return Event.EPOLLIN;}
    /// File handle
    override Handle fileHandle ( ) {return timer.fileHandle;}

    /// Table of timer expiration delays
    const delay =
    [
        timespec(0,   9_765_625),
        timespec(0,  19_531_250),
        timespec(0,  39_062_500),
        timespec(0,  78_125_000),
        timespec(0, 156_250_000),
        timespec(0, 312_500_000),
        timespec(0, 625_000_000),
        timespec(1, 250_000_000),
        timespec(2, 500_000_000)
    ];

    /// A counter for the delay to use on the next expiration.
    uint n = 0;

    /***************************************************************************

        Constructor; sets the timer to the next delay that is greater
        than the duration of the first retry, `t_end - t_start`, and
        registers this instance with epoll.

    ***************************************************************************/

    this ( EpollSelectDispatcher epoll, MessageFiber fiber, TimerFD timer,
        timespec t_start, timespec t_end )
    {
        this.timer = timer;
        this.t_start = t_start;
        this.t_end = t_end;
        this.epoll = epoll;
        this.fiber = fiber;

        auto dt = diff(t_end, t_start);

        do
        {
            this.n++;
        }
        while (greater(dt, delay[this.n]) && this.n < delay.length - 1);

        switch (this.n)
        {
            default:
                // Set the timer to expire once.
                timer.set(delay[this.n]);
                this.n++;
                break;
            case delay.length  - 2:
                // Set the timer to expire after 1.25s, then every 2.5s.
                timer.set(delay[this.n], delay[this.n + 1]);
                this.n++;
                break;
            case delay.length  - 1:
                // Set the timer to expire every 2.5s.
                timer.set(delay[this.n], delay[this.n]);
        }

        epoll.register(this);
    }

    /***************************************************************************

        Timer expiration event handler. Resumes the fiber if waiting for
        the timer, and sets the timer to the next expiration if needed.
        Returns true to stay registered in epoll; ignores event.

    ***************************************************************************/

    override bool handle ( Event event )
    {
        timer.handle();

        if (this.n <= delay.length - 2)
        {
            if (this.n < delay.length - 2)
            {
                // Set the timer to expire once.
                timer.set(delay[this.n++]);
            }
            else
            {
<<<<<<< HEAD
                auto msg = e.message();
                stdio.fprintf(stdio.stderr, ("Error unregistering " ~
                        typeof(this).stringof ~
                        " from epoll: %.*s @%s:%u\n\0").ptr,
                        msg.length, msg.ptr, e.file.ptr, e.line);
=======
                // Set the timer to expire after 1.25s, then every 2.5s.
                timer.set(delay[this.n], delay[this.n + 1]);
                this.n++;
>>>>>>> 28418f90
            }
        }

        if (waiting_for_timer)
            fiber.resume(fiber_token.get(), this);

        return true;
    }

    /***************************************************************************

        Unregister this instance when it goes out of scope.

    ***************************************************************************/

    ~this ( )
    {
        try
        {
            // Catch and log exceptions, so that this destructor won't
            // throw.
            if (int error_code = epoll.unregister(this))
            {
                if (error_code != ENOENT)
                {
                    stdio.fprintf(stdio.stderr, ("Error unregistering " ~
                            typeof(this).stringof ~
                            " from epoll: %s\n\0").ptr,
                            strerror(error_code));
                }
            }
        }
        catch (Exception e)
        {
            auto msg = getMsg(e);
            stdio.fprintf(stdio.stderr, ("Error unregistering " ~
                    typeof(this).stringof ~
                    " from epoll: %.*s @%s:%u\n\0").ptr,
                    msg.length, msg.ptr, e.file.ptr, e.line);
        }
    }

}

/*******************************************************************************

    Params:
        a = a time value
        b = a time value

    Returns:
        `a > b`

*******************************************************************************/

private bool greater ( timespec a, timespec b )
{
    return (a.tv_sec == b.tv_sec)
        ? (a.tv_nsec > b.tv_nsec)
        : (a.tv_sec > b.tv_sec);
}

/*******************************************************************************

    Params:
        a = a time value
        b = a time value

    Returns:
        `a - b`

*******************************************************************************/

private timespec diff ( timespec a, timespec b )
{
    auto d = timespec(a.tv_sec - b.tv_sec, a.tv_nsec - b.tv_nsec);

    with (d) if (tv_nsec < 0)
    {
        tv_sec--;
        tv_nsec += 1_000_000_000;
    }

    return d;
}

extern (C) private
{
    enum clockid_t
    {
        CLOCK_REALTIME,
        CLOCK_MONOTONIC,
        CLOCK_PROCESS_CPUTIME_ID,
        CLOCK_THREAD_CPUTIME_ID,
        CLOCK_MONOTONIC_RAW
    }

    /***************************************************************************

        Gets the time from the clock specified with `clk_id` and stores it in
        `result`.

        Params:
            clk_id = the clock to query
            result = time value output

        Returns:
            0 on success or -1 on error; `errno` is set appropriately.

        Errors:
            EFAULT = `result` points outside the accessible address space.
            EINVAL = The `clk_id` specified is not supported on this system.

    ***************************************************************************/

    int clock_gettime(clockid_t clk_id, timespec* result);
}<|MERGE_RESOLUTION|>--- conflicted
+++ resolved
@@ -186,17 +186,9 @@
             }
             else
             {
-<<<<<<< HEAD
-                auto msg = e.message();
-                stdio.fprintf(stdio.stderr, ("Error unregistering " ~
-                        typeof(this).stringof ~
-                        " from epoll: %.*s @%s:%u\n\0").ptr,
-                        msg.length, msg.ptr, e.file.ptr, e.line);
-=======
                 // Set the timer to expire after 1.25s, then every 2.5s.
                 timer.set(delay[this.n], delay[this.n + 1]);
                 this.n++;
->>>>>>> 28418f90
             }
         }
 
