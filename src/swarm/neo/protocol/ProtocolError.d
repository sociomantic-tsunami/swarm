--- conflicted
+++ resolved
@@ -93,25 +93,7 @@
     private void setFmt_ ( T... ) ( istring file, long line, cstring fmt, T args )
     {
         this.reused_msg.reset();
-<<<<<<< HEAD
         sformat(this.reused_msg, fmt, args);
-=======
-        // TODO: Remove the second branch (`else`) as it's meant to support
-        // the deprecated overload of ocean < v3.3.0
-        static if (is(FormatterSink))
-            sformat((cstring chunk) { this.reused_msg ~= chunk; }, fmt, args);
-        else
-            sformat(
-                (cstring chunk)
-                {
-                    this.reused_msg ~= chunk;
-                    return chunk.length;
-                },
-                fmt,
-                args
-            );
-
->>>>>>> f7f9e268
         this.file = file;
         this.line = line;
     }
