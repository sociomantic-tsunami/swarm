--- conflicted
+++ resolved
@@ -580,7 +580,6 @@
             scope handle_request =
                 ( Object request_resources )
                 {
-<<<<<<< HEAD
                     if ( rq.old_handler )
                     {
                         auto rq_handler = this.emplace!(IRequestHandler)
@@ -601,20 +600,9 @@
                         rq_handler.handle(connection, request_resources,
                             connection.init_payload_buf);
                     }
-                }
-            );
-=======
-                    auto rq_handler = this.emplace!(IRequestHandler)
-                        (connection.emplace_buf, rq.class_info);
-                    rq_handler.initialise(connection, request_resources);
-                    rq_handler.preSupportedCodeSent(init_payload);
-                    this.sendSupportedStatus(connection,
-                        SupportedStatus.RequestSupported);
-                    rq_handler.postSupportedCodeSent();
                 };
 
             this.shared_params.get_resource_acquirer(handle_request);
->>>>>>> 4fae437a
         }
         catch ( Exception e )
         {
