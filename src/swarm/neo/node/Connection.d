--- conflicted
+++ resolved
@@ -183,11 +183,6 @@
         this.first_connect_attempt = false;
 
         this.enableKeepAlive(this.socket);
-<<<<<<< HEAD
-
-        this.enableKeepAlive(this.socket);
-=======
->>>>>>> 7e1b8068
 
         // If authentication fails the connection is simply disconnected and
         // returned to the pool.
