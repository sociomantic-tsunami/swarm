--- conflicted
+++ resolved
@@ -146,12 +146,8 @@
     {
         debug (SwarmConn)
         {
-<<<<<<< HEAD
-            Stdout.formatln("node connection shutdown \"{}\" @{}:{}", e.message(), e.file, e.line);
-=======
             Stdout.formatln("node connection shutdown \"{}\" @{}:{}",
                 e.message(), e.file, e.line);
->>>>>>> 1675c8f2
             scope (success) Stdout.formatln("node connection shutdown success");
             scope (failure) Stdout.formatln("node connection shutdown failure");
         }
