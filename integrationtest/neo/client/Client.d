--- conflicted
+++ resolved
@@ -126,17 +126,8 @@
 
         public void get ( ubyte Version = 0 ) ( hash_t key, Get.Notifier notifier )
         {
-<<<<<<< HEAD
-            auto params = Const!(Internals.Get.UserSpecifiedParams)(
+            auto params = Const!(Internals.VersionedGet!(Version).UserSpecifiedParams)(
                 Const!(Get.Args)(key), notifier);
-=======
-            auto params = Const!(Internals.VersionedGet!(Version).UserSpecifiedParams)(
-                Const!(Get.Args)(key),
-                Const!(Internals.VersionedGet!(Version).UserSpecifiedParams.SerializedNotifier)(
-                    *(cast(Const!(ubyte[notifier.sizeof])*)&notifier)
-                )
-            );
->>>>>>> b2351001
 
             this.assign!(Internals.VersionedGet!(Version))(params);
         }
