--- conflicted
+++ resolved
@@ -131,15 +131,7 @@
             RoundRobinPut.Notifier notifier )
         {
             auto params = Const!(Internals.RoundRobinPut.UserSpecifiedParams)(
-<<<<<<< HEAD
                 Const!(RoundRobinPut.Args)(key, value), notifier);
-=======
-                Const!(RoundRobinPut.Args)(key, value),
-                Const!(Internals.RoundRobinPut.UserSpecifiedParams.SerializedNotifier)(
-                    *(cast(Const!(ubyte[notifier.sizeof])*)&notifier)
-                )
-            );
->>>>>>> f3379844
 
             this.assign!(Internals.RoundRobinPut)(params);
         }
