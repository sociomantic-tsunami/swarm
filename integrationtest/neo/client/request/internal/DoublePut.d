--- conflicted
+++ resolved
@@ -154,34 +154,9 @@
         {
             try
             {
-<<<<<<< HEAD
-                try
-                {
-                    // Send request info to node
-                    conn.send(
-                        ( conn.Payload payload )
-                        {
-                            payload.add(DoublePut.cmd.code);
-                            payload.add(DoublePut.cmd.ver);
-                            payload.add(context.user_params.args.key);
-                            payload.addArray(context.user_params.args.value);
-                        }
-                    );
-
-                    // Receive supported status from node
-                    auto supported = conn.receiveValue!(SupportedStatus)();
-                    if ( !DoublePut.handleSupportedCodes(supported, context,
-                        conn.remote_address) )
-                    {
-                        // Global codes (not supported / version not supported)
-                        *state = SharedWorking.NodeState.Error;
-                    }
-                    else
-=======
                 // Send request info to node
                 conn.send(
                     ( conn.Payload payload )
->>>>>>> 28418f90
                     {
                         payload.add(DoublePut.cmd.code);
                         payload.add(DoublePut.cmd.ver);
@@ -189,7 +164,6 @@
                         payload.addArray(context.user_params.args.value);
                     }
                 );
-                conn.flush();
 
                 // Receive supported status from node
                 auto supported = conn.receiveValue!(SupportedStatus)();
