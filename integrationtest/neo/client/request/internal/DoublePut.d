--- conflicted
+++ resolved
@@ -145,34 +145,9 @@
         {
             try
             {
-<<<<<<< HEAD
-                try
-                {
-                    // Send request info to node
-                    conn.send(
-                        ( conn.Payload payload )
-                        {
-                            payload.add(DoublePut.cmd.code);
-                            payload.add(DoublePut.cmd.ver);
-                            payload.add(context.user_params.args.key);
-                            payload.addArray(context.user_params.args.value);
-                        }
-                    );
-
-                    // Receive supported status from node
-                    auto supported = conn.receiveValue!(SupportedStatus)();
-                    if ( !DoublePut.handleSupportedCodes(supported, context,
-                        conn.remote_address) )
-                    {
-                        // Global codes (not supported / version not supported)
-                        *state = SharedWorking.NodeState.Error;
-                    }
-                    else
-=======
                 // Send request info to node
                 conn.send(
                     ( conn.Payload payload )
->>>>>>> 4fae437a
                     {
                         payload.add(DoublePut.cmd.code);
                         payload.add(DoublePut.cmd.ver);
@@ -180,7 +155,6 @@
                         payload.addArray(context.user_params.args.value);
                     }
                 );
-                conn.flush();
 
                 // Receive supported status from node
                 auto supported = conn.receiveValue!(SupportedStatus)();
