--- conflicted
+++ resolved
@@ -112,29 +112,9 @@
         {
             try
             {
-<<<<<<< HEAD
-                try
-                {
-                    // Send request info to node
-                    conn.send(
-                        ( conn.Payload payload )
-                        {
-                            payload.add(Put.cmd.code);
-                            payload.add(Put.cmd.ver);
-                            payload.add(context.user_params.args.key);
-                            payload.addArray(context.user_params.args.value);
-                        }
-                    );
-
-                    // Receive supported status from node
-                    auto supported = conn.receiveValue!(SupportedStatus)();
-                    if ( !Put.handleSupportedCodes(supported, context,
-                        conn.remote_address) )
-=======
                 // Send request info to node
                 conn.send(
                     ( conn.Payload payload )
->>>>>>> 4fae437a
                     {
                         payload.add(Put.cmd.code);
                         payload.add(Put.cmd.ver);
@@ -142,7 +122,6 @@
                         payload.addArray(context.user_params.args.value);
                     }
                 );
-                conn.flush();
 
                 // Receive supported status from node
                 auto supported = conn.receiveValue!(SupportedStatus)();
